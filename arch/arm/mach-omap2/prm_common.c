/*
 * OMAP2+ common Power & Reset Management (PRM) IP block functions
 *
 * Copyright (C) 2011 Texas Instruments, Inc.
 * Tero Kristo <t-kristo@ti.com>
 *
 * This program is free software; you can redistribute it and/or modify
 * it under the terms of the GNU General Public License version 2 as
 * published by the Free Software Foundation.
 *
 *
 * For historical purposes, the API used to configure the PRM
 * interrupt handler refers to it as the "PRCM interrupt."  The
 * underlying registers are located in the PRM on OMAP3/4.
 *
 * XXX This code should eventually be moved to a PRM driver.
 */

#include <linux/kernel.h>
#include <linux/module.h>
#include <linux/init.h>
#include <linux/io.h>
#include <linux/irq.h>
#include <linux/interrupt.h>
#include <linux/slab.h>

<<<<<<< HEAD
#include "../plat-omap/common.h"

=======
>>>>>>> 48d224d1
#include "prm2xxx_3xxx.h"
#include "prm2xxx.h"
#include "prm3xxx.h"
#include "prm44xx.h"
#include "common.h"

/*
 * OMAP_PRCM_MAX_NR_PENDING_REG: maximum number of PRM_IRQ*_MPU regs
 * XXX this is technically not needed, since
 * omap_prcm_register_chain_handler() could allocate this based on the
 * actual amount of memory needed for the SoC
 */
#define OMAP_PRCM_MAX_NR_PENDING_REG		2

/*
 * prcm_irq_chips: an array of all of the "generic IRQ chips" in use
 * by the PRCM interrupt handler code.  There will be one 'chip' per
 * PRM_{IRQSTATUS,IRQENABLE}_MPU register pair.  (So OMAP3 will have
 * one "chip" and OMAP4 will have two.)
 */
static struct irq_chip_generic **prcm_irq_chips;

/*
 * prcm_irq_setup: the PRCM IRQ parameters for the hardware the code
 * is currently running on.  Defined and passed by initialization code
 * that calls omap_prcm_register_chain_handler().
 */
static struct omap_prcm_irq_setup *prcm_irq_setup;

/* prm_base: base virtual address of the PRM IP block */
void __iomem *prm_base;

/*
 * prm_ll_data: function pointers to SoC-specific implementations of
 * common PRM functions
 */
static struct prm_ll_data null_prm_ll_data;
static struct prm_ll_data *prm_ll_data = &null_prm_ll_data;

/* Private functions */

/*
 * Move priority events from events to priority_events array
 */
static void omap_prcm_events_filter_priority(unsigned long *events,
	unsigned long *priority_events)
{
	int i;

	for (i = 0; i < prcm_irq_setup->nr_regs; i++) {
		priority_events[i] =
			events[i] & prcm_irq_setup->priority_mask[i];
		events[i] ^= priority_events[i];
	}
}

/*
 * PRCM Interrupt Handler
 *
 * This is a common handler for the OMAP PRCM interrupts. Pending
 * interrupts are detected by a call to prcm_pending_events and
 * dispatched accordingly. Clearing of the wakeup events should be
 * done by the SoC specific individual handlers.
 */
static void omap_prcm_irq_handler(unsigned int irq, struct irq_desc *desc)
{
	unsigned long pending[OMAP_PRCM_MAX_NR_PENDING_REG];
	unsigned long priority_pending[OMAP_PRCM_MAX_NR_PENDING_REG];
	struct irq_chip *chip = irq_desc_get_chip(desc);
	unsigned int virtirq;
	int nr_irq = prcm_irq_setup->nr_regs * 32;

	/*
	 * If we are suspended, mask all interrupts from PRCM level,
	 * this does not ack them, and they will be pending until we
	 * re-enable the interrupts, at which point the
	 * omap_prcm_irq_handler will be executed again.  The
	 * _save_and_clear_irqen() function must ensure that the PRM
	 * write to disable all IRQs has reached the PRM before
	 * returning, or spurious PRCM interrupts may occur during
	 * suspend.
	 */
	if (prcm_irq_setup->suspended) {
		prcm_irq_setup->save_and_clear_irqen(prcm_irq_setup->saved_mask);
		prcm_irq_setup->suspend_save_flag = true;
	}

	/*
	 * Loop until all pending irqs are handled, since
	 * generic_handle_irq() can cause new irqs to come
	 */
	while (!prcm_irq_setup->suspended) {
		prcm_irq_setup->read_pending_irqs(pending);

		/* No bit set, then all IRQs are handled */
		if (find_first_bit(pending, nr_irq) >= nr_irq)
			break;

		omap_prcm_events_filter_priority(pending, priority_pending);

		/*
		 * Loop on all currently pending irqs so that new irqs
		 * cannot starve previously pending irqs
		 */

		/* Serve priority events first */
		for_each_set_bit(virtirq, priority_pending, nr_irq)
			generic_handle_irq(prcm_irq_setup->base_irq + virtirq);

		/* Serve normal events next */
		for_each_set_bit(virtirq, pending, nr_irq)
			generic_handle_irq(prcm_irq_setup->base_irq + virtirq);
	}
	if (chip->irq_ack)
		chip->irq_ack(&desc->irq_data);
	if (chip->irq_eoi)
		chip->irq_eoi(&desc->irq_data);
	chip->irq_unmask(&desc->irq_data);

	prcm_irq_setup->ocp_barrier(); /* avoid spurious IRQs */
}

/* Public functions */

/**
 * omap_prcm_event_to_irq - given a PRCM event name, returns the
 * corresponding IRQ on which the handler should be registered
 * @name: name of the PRCM interrupt bit to look up - see struct omap_prcm_irq
 *
 * Returns the Linux internal IRQ ID corresponding to @name upon success,
 * or -ENOENT upon failure.
 */
int omap_prcm_event_to_irq(const char *name)
{
	int i;

	if (!prcm_irq_setup || !name)
		return -ENOENT;

	for (i = 0; i < prcm_irq_setup->nr_irqs; i++)
		if (!strcmp(prcm_irq_setup->irqs[i].name, name))
			return prcm_irq_setup->base_irq +
				prcm_irq_setup->irqs[i].offset;

	return -ENOENT;
}

/**
 * omap_prcm_irq_cleanup - reverses memory allocated and other steps
 * done by omap_prcm_register_chain_handler()
 *
 * No return value.
 */
void omap_prcm_irq_cleanup(void)
{
	int i;

	if (!prcm_irq_setup) {
		pr_err("PRCM: IRQ handler not initialized; cannot cleanup\n");
		return;
	}

	if (prcm_irq_chips) {
		for (i = 0; i < prcm_irq_setup->nr_regs; i++) {
			if (prcm_irq_chips[i])
				irq_remove_generic_chip(prcm_irq_chips[i],
					0xffffffff, 0, 0);
			prcm_irq_chips[i] = NULL;
		}
		kfree(prcm_irq_chips);
		prcm_irq_chips = NULL;
	}

	kfree(prcm_irq_setup->saved_mask);
	prcm_irq_setup->saved_mask = NULL;

	kfree(prcm_irq_setup->priority_mask);
	prcm_irq_setup->priority_mask = NULL;

	irq_set_chained_handler(prcm_irq_setup->irq, NULL);

	if (prcm_irq_setup->base_irq > 0)
		irq_free_descs(prcm_irq_setup->base_irq,
			prcm_irq_setup->nr_regs * 32);
	prcm_irq_setup->base_irq = 0;
}

void omap_prcm_irq_prepare(void)
{
	prcm_irq_setup->suspended = true;
}

void omap_prcm_irq_complete(void)
{
	prcm_irq_setup->suspended = false;

	/* If we have not saved the masks, do not attempt to restore */
	if (!prcm_irq_setup->suspend_save_flag)
		return;

	prcm_irq_setup->suspend_save_flag = false;

	/*
	 * Re-enable all masked PRCM irq sources, this causes the PRCM
	 * interrupt to fire immediately if the events were masked
	 * previously in the chain handler
	 */
	prcm_irq_setup->restore_irqen(prcm_irq_setup->saved_mask);
}

/**
 * omap_prcm_register_chain_handler - initializes the prcm chained interrupt
 * handler based on provided parameters
 * @irq_setup: hardware data about the underlying PRM/PRCM
 *
 * Set up the PRCM chained interrupt handler on the PRCM IRQ.  Sets up
 * one generic IRQ chip per PRM interrupt status/enable register pair.
 * Returns 0 upon success, -EINVAL if called twice or if invalid
 * arguments are passed, or -ENOMEM on any other error.
 */
int omap_prcm_register_chain_handler(struct omap_prcm_irq_setup *irq_setup)
{
	int nr_regs;
	u32 mask[OMAP_PRCM_MAX_NR_PENDING_REG];
	int offset, i;
	struct irq_chip_generic *gc;
	struct irq_chip_type *ct;

	if (!irq_setup)
		return -EINVAL;

	nr_regs = irq_setup->nr_regs;

	if (prcm_irq_setup) {
		pr_err("PRCM: already initialized; won't reinitialize\n");
		return -EINVAL;
	}

	if (nr_regs > OMAP_PRCM_MAX_NR_PENDING_REG) {
		pr_err("PRCM: nr_regs too large\n");
		return -EINVAL;
	}

	prcm_irq_setup = irq_setup;

	prcm_irq_chips = kzalloc(sizeof(void *) * nr_regs, GFP_KERNEL);
	prcm_irq_setup->saved_mask = kzalloc(sizeof(u32) * nr_regs, GFP_KERNEL);
	prcm_irq_setup->priority_mask = kzalloc(sizeof(u32) * nr_regs,
		GFP_KERNEL);

	if (!prcm_irq_chips || !prcm_irq_setup->saved_mask ||
	    !prcm_irq_setup->priority_mask) {
		pr_err("PRCM: kzalloc failed\n");
		goto err;
	}

	memset(mask, 0, sizeof(mask));

	for (i = 0; i < irq_setup->nr_irqs; i++) {
		offset = irq_setup->irqs[i].offset;
		mask[offset >> 5] |= 1 << (offset & 0x1f);
		if (irq_setup->irqs[i].priority)
			irq_setup->priority_mask[offset >> 5] |=
				1 << (offset & 0x1f);
	}

	irq_set_chained_handler(irq_setup->irq, omap_prcm_irq_handler);

	irq_setup->base_irq = irq_alloc_descs(-1, 0, irq_setup->nr_regs * 32,
		0);

	if (irq_setup->base_irq < 0) {
		pr_err("PRCM: failed to allocate irq descs: %d\n",
			irq_setup->base_irq);
		goto err;
	}

	for (i = 0; i < irq_setup->nr_regs; i++) {
		gc = irq_alloc_generic_chip("PRCM", 1,
			irq_setup->base_irq + i * 32, prm_base,
			handle_level_irq);

		if (!gc) {
			pr_err("PRCM: failed to allocate generic chip\n");
			goto err;
		}
		ct = gc->chip_types;
		ct->chip.irq_ack = irq_gc_ack_set_bit;
		ct->chip.irq_mask = irq_gc_mask_clr_bit;
		ct->chip.irq_unmask = irq_gc_mask_set_bit;

		ct->regs.ack = irq_setup->ack + i * 4;
		ct->regs.mask = irq_setup->mask + i * 4;

		irq_setup_generic_chip(gc, mask[i], 0, IRQ_NOREQUEST, 0);
		prcm_irq_chips[i] = gc;
	}

	return 0;

err:
	omap_prcm_irq_cleanup();
	return -ENOMEM;
}

/**
 * omap2_set_globals_prm - set the PRM base address (for early use)
 * @prm: PRM base virtual address
 *
 * XXX Will be replaced when the PRM/CM drivers are completed.
 */
void __init omap2_set_globals_prm(void __iomem *prm)
{
	prm_base = prm;
}

/**
 * prm_read_reset_sources - return the sources of the SoC's last reset
 *
 * Return a u32 bitmask representing the reset sources that caused the
 * SoC to reset.  The low-level per-SoC functions called by this
 * function remap the SoC-specific reset source bits into an
 * OMAP-common set of reset source bits, defined in
 * arch/arm/mach-omap2/prm.h.  Returns the standardized reset source
 * u32 bitmask from the hardware upon success, or returns (1 <<
 * OMAP_UNKNOWN_RST_SRC_ID_SHIFT) if no low-level read_reset_sources()
 * function was registered.
 */
u32 prm_read_reset_sources(void)
{
	u32 ret = 1 << OMAP_UNKNOWN_RST_SRC_ID_SHIFT;

	if (prm_ll_data->read_reset_sources)
		ret = prm_ll_data->read_reset_sources();
	else
		WARN_ONCE(1, "prm: %s: no mapping function defined for reset sources\n", __func__);

	return ret;
}

/**
<<<<<<< HEAD
 * prm_register - register per-SoC low-level data with the PRM
 * @pld: low-level per-SoC OMAP PRM data & function pointers to register
 *
 * Register per-SoC low-level OMAP PRM data and function pointers with
 * the OMAP PRM common interface.  The caller must keep the data
 * pointed to by @pld valid until it calls prm_unregister() and
 * it returns successfully.  Returns 0 upon success, -EINVAL if @pld
 * is NULL, or -EEXIST if prm_register() has already been called
 * without an intervening prm_unregister().
 */
int prm_register(struct prm_ll_data *pld)
{
	if (!pld)
		return -EINVAL;

	if (prm_ll_data != &null_prm_ll_data)
		return -EEXIST;

	prm_ll_data = pld;

=======
 * prm_was_any_context_lost_old - was device context lost? (old API)
 * @part: PRM partition ID (e.g., OMAP4430_PRM_PARTITION)
 * @inst: PRM instance offset (e.g., OMAP4430_PRM_MPU_INST)
 * @idx: CONTEXT register offset
 *
 * Return 1 if any bits were set in the *_CONTEXT_* register
 * identified by (@part, @inst, @idx), which means that some context
 * was lost for that module; otherwise, return 0.  XXX Deprecated;
 * callers need to use a less-SoC-dependent way to identify hardware
 * IP blocks.
 */
bool prm_was_any_context_lost_old(u8 part, s16 inst, u16 idx)
{
	bool ret = true;

	if (prm_ll_data->was_any_context_lost_old)
		ret = prm_ll_data->was_any_context_lost_old(part, inst, idx);
	else
		WARN_ONCE(1, "prm: %s: no mapping function defined\n",
			  __func__);

	return ret;
}

/**
 * prm_clear_context_lost_flags_old - clear context loss flags (old API)
 * @part: PRM partition ID (e.g., OMAP4430_PRM_PARTITION)
 * @inst: PRM instance offset (e.g., OMAP4430_PRM_MPU_INST)
 * @idx: CONTEXT register offset
 *
 * Clear hardware context loss bits for the module identified by
 * (@part, @inst, @idx).  No return value.  XXX Deprecated; callers
 * need to use a less-SoC-dependent way to identify hardware IP
 * blocks.
 */
void prm_clear_context_loss_flags_old(u8 part, s16 inst, u16 idx)
{
	if (prm_ll_data->clear_context_loss_flags_old)
		prm_ll_data->clear_context_loss_flags_old(part, inst, idx);
	else
		WARN_ONCE(1, "prm: %s: no mapping function defined\n",
			  __func__);
}

/**
 * prm_register - register per-SoC low-level data with the PRM
 * @pld: low-level per-SoC OMAP PRM data & function pointers to register
 *
 * Register per-SoC low-level OMAP PRM data and function pointers with
 * the OMAP PRM common interface.  The caller must keep the data
 * pointed to by @pld valid until it calls prm_unregister() and
 * it returns successfully.  Returns 0 upon success, -EINVAL if @pld
 * is NULL, or -EEXIST if prm_register() has already been called
 * without an intervening prm_unregister().
 */
int prm_register(struct prm_ll_data *pld)
{
	if (!pld)
		return -EINVAL;

	if (prm_ll_data != &null_prm_ll_data)
		return -EEXIST;

	prm_ll_data = pld;

>>>>>>> 48d224d1
	return 0;
}

/**
 * prm_unregister - unregister per-SoC low-level data & function pointers
 * @pld: low-level per-SoC OMAP PRM data & function pointers to unregister
 *
 * Unregister per-SoC low-level OMAP PRM data and function pointers
 * that were previously registered with prm_register().  The
 * caller may not destroy any of the data pointed to by @pld until
 * this function returns successfully.  Returns 0 upon success, or
 * -EINVAL if @pld is NULL or if @pld does not match the struct
 * prm_ll_data * previously registered by prm_register().
 */
int prm_unregister(struct prm_ll_data *pld)
{
	if (!pld || prm_ll_data != pld)
		return -EINVAL;

	prm_ll_data = &null_prm_ll_data;

	return 0;
}<|MERGE_RESOLUTION|>--- conflicted
+++ resolved
@@ -24,11 +24,6 @@
 #include <linux/interrupt.h>
 #include <linux/slab.h>
 
-<<<<<<< HEAD
-#include "../plat-omap/common.h"
-
-=======
->>>>>>> 48d224d1
 #include "prm2xxx_3xxx.h"
 #include "prm2xxx.h"
 #include "prm3xxx.h"
@@ -370,7 +365,51 @@
 }
 
 /**
-<<<<<<< HEAD
+ * prm_was_any_context_lost_old - was device context lost? (old API)
+ * @part: PRM partition ID (e.g., OMAP4430_PRM_PARTITION)
+ * @inst: PRM instance offset (e.g., OMAP4430_PRM_MPU_INST)
+ * @idx: CONTEXT register offset
+ *
+ * Return 1 if any bits were set in the *_CONTEXT_* register
+ * identified by (@part, @inst, @idx), which means that some context
+ * was lost for that module; otherwise, return 0.  XXX Deprecated;
+ * callers need to use a less-SoC-dependent way to identify hardware
+ * IP blocks.
+ */
+bool prm_was_any_context_lost_old(u8 part, s16 inst, u16 idx)
+{
+	bool ret = true;
+
+	if (prm_ll_data->was_any_context_lost_old)
+		ret = prm_ll_data->was_any_context_lost_old(part, inst, idx);
+	else
+		WARN_ONCE(1, "prm: %s: no mapping function defined\n",
+			  __func__);
+
+	return ret;
+}
+
+/**
+ * prm_clear_context_lost_flags_old - clear context loss flags (old API)
+ * @part: PRM partition ID (e.g., OMAP4430_PRM_PARTITION)
+ * @inst: PRM instance offset (e.g., OMAP4430_PRM_MPU_INST)
+ * @idx: CONTEXT register offset
+ *
+ * Clear hardware context loss bits for the module identified by
+ * (@part, @inst, @idx).  No return value.  XXX Deprecated; callers
+ * need to use a less-SoC-dependent way to identify hardware IP
+ * blocks.
+ */
+void prm_clear_context_loss_flags_old(u8 part, s16 inst, u16 idx)
+{
+	if (prm_ll_data->clear_context_loss_flags_old)
+		prm_ll_data->clear_context_loss_flags_old(part, inst, idx);
+	else
+		WARN_ONCE(1, "prm: %s: no mapping function defined\n",
+			  __func__);
+}
+
+/**
  * prm_register - register per-SoC low-level data with the PRM
  * @pld: low-level per-SoC OMAP PRM data & function pointers to register
  *
@@ -391,73 +430,6 @@
 
 	prm_ll_data = pld;
 
-=======
- * prm_was_any_context_lost_old - was device context lost? (old API)
- * @part: PRM partition ID (e.g., OMAP4430_PRM_PARTITION)
- * @inst: PRM instance offset (e.g., OMAP4430_PRM_MPU_INST)
- * @idx: CONTEXT register offset
- *
- * Return 1 if any bits were set in the *_CONTEXT_* register
- * identified by (@part, @inst, @idx), which means that some context
- * was lost for that module; otherwise, return 0.  XXX Deprecated;
- * callers need to use a less-SoC-dependent way to identify hardware
- * IP blocks.
- */
-bool prm_was_any_context_lost_old(u8 part, s16 inst, u16 idx)
-{
-	bool ret = true;
-
-	if (prm_ll_data->was_any_context_lost_old)
-		ret = prm_ll_data->was_any_context_lost_old(part, inst, idx);
-	else
-		WARN_ONCE(1, "prm: %s: no mapping function defined\n",
-			  __func__);
-
-	return ret;
-}
-
-/**
- * prm_clear_context_lost_flags_old - clear context loss flags (old API)
- * @part: PRM partition ID (e.g., OMAP4430_PRM_PARTITION)
- * @inst: PRM instance offset (e.g., OMAP4430_PRM_MPU_INST)
- * @idx: CONTEXT register offset
- *
- * Clear hardware context loss bits for the module identified by
- * (@part, @inst, @idx).  No return value.  XXX Deprecated; callers
- * need to use a less-SoC-dependent way to identify hardware IP
- * blocks.
- */
-void prm_clear_context_loss_flags_old(u8 part, s16 inst, u16 idx)
-{
-	if (prm_ll_data->clear_context_loss_flags_old)
-		prm_ll_data->clear_context_loss_flags_old(part, inst, idx);
-	else
-		WARN_ONCE(1, "prm: %s: no mapping function defined\n",
-			  __func__);
-}
-
-/**
- * prm_register - register per-SoC low-level data with the PRM
- * @pld: low-level per-SoC OMAP PRM data & function pointers to register
- *
- * Register per-SoC low-level OMAP PRM data and function pointers with
- * the OMAP PRM common interface.  The caller must keep the data
- * pointed to by @pld valid until it calls prm_unregister() and
- * it returns successfully.  Returns 0 upon success, -EINVAL if @pld
- * is NULL, or -EEXIST if prm_register() has already been called
- * without an intervening prm_unregister().
- */
-int prm_register(struct prm_ll_data *pld)
-{
-	if (!pld)
-		return -EINVAL;
-
-	if (prm_ll_data != &null_prm_ll_data)
-		return -EEXIST;
-
-	prm_ll_data = pld;
-
->>>>>>> 48d224d1
 	return 0;
 }
 
