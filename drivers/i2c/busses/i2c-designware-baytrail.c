/*
 * Intel BayTrail PMIC I2C bus semaphore implementaion
 * Copyright (c) 2014, Intel Corporation.
 *
 * This program is free software; you can redistribute it and/or modify it
 * under the terms and conditions of the GNU General Public License,
 * version 2, as published by the Free Software Foundation.
 *
 * This program is distributed in the hope it will be useful, but WITHOUT
 * ANY WARRANTY; without even the implied warranty of MERCHANTABILITY or
 * FITNESS FOR A PARTICULAR PURPOSE.  See the GNU General Public License for
 * more details.
 */
#include <linux/delay.h>
#include <linux/device.h>
#include <linux/acpi.h>
#include <linux/i2c.h>
#include <linux/interrupt.h>
#include <linux/pm_qos.h>

#include <asm/iosf_mbi.h>

#include "i2c-designware-core.h"

#define SEMAPHORE_TIMEOUT	500
#define PUNIT_SEMAPHORE		0x7
#define PUNIT_SEMAPHORE_CHT	0x10e
#define PUNIT_SEMAPHORE_BIT	BIT(0)
#define PUNIT_SEMAPHORE_ACQUIRE	BIT(1)

static unsigned long acquired;

static u32 get_sem_addr(struct dw_i2c_dev *dev)
{
	if (dev->flags & MODEL_CHERRYTRAIL)
		return PUNIT_SEMAPHORE_CHT;
	else
		return PUNIT_SEMAPHORE;
}

static int get_sem(struct dw_i2c_dev *dev, u32 *sem)
{
	u32 addr = get_sem_addr(dev);
	u32 data;
	int ret;

	ret = iosf_mbi_read(BT_MBI_UNIT_PMC, MBI_REG_READ, addr, &data);
	if (ret) {
		dev_err(dev->dev, "iosf failed to read punit semaphore\n");
		return ret;
	}

	*sem = data & PUNIT_SEMAPHORE_BIT;

	return 0;
}

static void reset_semaphore(struct dw_i2c_dev *dev)
{
	if (iosf_mbi_modify(BT_MBI_UNIT_PMC, MBI_REG_READ, get_sem_addr(dev),
			    0, PUNIT_SEMAPHORE_BIT))
		dev_err(dev->dev, "iosf failed to reset punit semaphore during write\n");

	pm_qos_update_request(&dev->pm_qos, PM_QOS_DEFAULT_VALUE);

	iosf_mbi_call_pmic_bus_access_notifier_chain(MBI_PMIC_BUS_ACCESS_END,
						     NULL);
	iosf_mbi_punit_release();
}

static int baytrail_i2c_acquire(struct dw_i2c_dev *dev)
{
<<<<<<< HEAD
	u32 addr = get_sem_addr(dev);
=======
	u32 addr;
>>>>>>> 889ef45c
	u32 sem = PUNIT_SEMAPHORE_ACQUIRE;
	int ret;
	unsigned long start, end;

	might_sleep();

	if (!dev || !dev->dev)
		return -ENODEV;

	if (!dev->release_lock)
		return 0;

	iosf_mbi_punit_acquire();
	iosf_mbi_call_pmic_bus_access_notifier_chain(MBI_PMIC_BUS_ACCESS_BEGIN,
						     NULL);

	/*
	 * Disallow the CPU to enter C6 or C7 state, entering these states
	 * requires the punit to talk to the pmic and if this happens while
	 * we're holding the semaphore, the SoC hangs.
	 */
	pm_qos_update_request(&dev->pm_qos, 0);

<<<<<<< HEAD
=======
	addr = get_sem_addr(dev);

>>>>>>> 889ef45c
	/* host driver writes to side band semaphore register */
	ret = iosf_mbi_write(BT_MBI_UNIT_PMC, MBI_REG_WRITE, addr, sem);
	if (ret) {
		dev_err(dev->dev, "iosf punit semaphore request failed\n");
		goto out;
	}

	/* host driver waits for bit 0 to be set in semaphore register */
	start = jiffies;
	end = start + msecs_to_jiffies(SEMAPHORE_TIMEOUT);
	do {
		ret = get_sem(dev, &sem);
		if (!ret && sem) {
			acquired = jiffies;
			dev_dbg(dev->dev, "punit semaphore acquired after %ums\n",
				jiffies_to_msecs(jiffies - start));
			return 0;
		}

		usleep_range(1000, 2000);
	} while (time_before(jiffies, end));

	dev_err(dev->dev, "punit semaphore timed out, resetting\n");
out:
	reset_semaphore(dev);

	ret = iosf_mbi_read(BT_MBI_UNIT_PMC, MBI_REG_READ, addr, &sem);
	if (ret)
		dev_err(dev->dev, "iosf failed to read punit semaphore\n");
	else
		dev_err(dev->dev, "PUNIT SEM: %d\n", sem);

	WARN_ON(1);

	return -ETIMEDOUT;
}

static void baytrail_i2c_release(struct dw_i2c_dev *dev)
{
	if (!dev || !dev->dev)
		return;

	if (!dev->acquire_lock)
		return;

	reset_semaphore(dev);
	dev_dbg(dev->dev, "punit semaphore held for %ums\n",
		jiffies_to_msecs(jiffies - acquired));
}

int i2c_dw_probe_lock_support(struct dw_i2c_dev *dev)
{
	acpi_status status;
	unsigned long long shared_host = 0;
	acpi_handle handle;

	if (!dev || !dev->dev)
		return 0;

	handle = ACPI_HANDLE(dev->dev);
	if (!handle)
		return 0;

	status = acpi_evaluate_integer(handle, "_SEM", NULL, &shared_host);
	if (ACPI_FAILURE(status))
		return 0;

	if (!shared_host)
		return 0;

	if (!iosf_mbi_available())
		return -EPROBE_DEFER;

	dev_info(dev->dev, "I2C bus managed by PUNIT\n");
	dev->acquire_lock = baytrail_i2c_acquire;
	dev->release_lock = baytrail_i2c_release;
<<<<<<< HEAD
	dev->pm_runtime_disabled = true;
=======
	dev->pm_disabled = true;
>>>>>>> 889ef45c

	pm_qos_add_request(&dev->pm_qos, PM_QOS_CPU_DMA_LATENCY,
			   PM_QOS_DEFAULT_VALUE);

	return 0;
}

void i2c_dw_remove_lock_support(struct dw_i2c_dev *dev)
{
	if (dev->acquire_lock)
		pm_qos_remove_request(&dev->pm_qos);
}<|MERGE_RESOLUTION|>--- conflicted
+++ resolved
@@ -70,11 +70,7 @@
 
 static int baytrail_i2c_acquire(struct dw_i2c_dev *dev)
 {
-<<<<<<< HEAD
-	u32 addr = get_sem_addr(dev);
-=======
 	u32 addr;
->>>>>>> 889ef45c
 	u32 sem = PUNIT_SEMAPHORE_ACQUIRE;
 	int ret;
 	unsigned long start, end;
@@ -98,11 +94,8 @@
 	 */
 	pm_qos_update_request(&dev->pm_qos, 0);
 
-<<<<<<< HEAD
-=======
 	addr = get_sem_addr(dev);
 
->>>>>>> 889ef45c
 	/* host driver writes to side band semaphore register */
 	ret = iosf_mbi_write(BT_MBI_UNIT_PMC, MBI_REG_WRITE, addr, sem);
 	if (ret) {
@@ -179,11 +172,7 @@
 	dev_info(dev->dev, "I2C bus managed by PUNIT\n");
 	dev->acquire_lock = baytrail_i2c_acquire;
 	dev->release_lock = baytrail_i2c_release;
-<<<<<<< HEAD
-	dev->pm_runtime_disabled = true;
-=======
 	dev->pm_disabled = true;
->>>>>>> 889ef45c
 
 	pm_qos_add_request(&dev->pm_qos, PM_QOS_CPU_DMA_LATENCY,
 			   PM_QOS_DEFAULT_VALUE);
