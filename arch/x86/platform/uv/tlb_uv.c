/*
 *	SGI UltraViolet TLB flush routines.
 *
 *	(c) 2008-2014 Cliff Wickman <cpw@sgi.com>, SGI.
 *
 *	This code is released under the GNU General Public License version 2 or
 *	later.
 */
#include <linux/seq_file.h>
#include <linux/proc_fs.h>
#include <linux/debugfs.h>
#include <linux/kernel.h>
#include <linux/slab.h>
#include <linux/delay.h>

#include <asm/mmu_context.h>
#include <asm/uv/uv.h>
#include <asm/uv/uv_mmrs.h>
#include <asm/uv/uv_hub.h>
#include <asm/uv/uv_bau.h>
#include <asm/apic.h>
#include <asm/tsc.h>
#include <asm/irq_vectors.h>
#include <asm/timer.h>

static struct bau_operations ops __ro_after_init;

/* timeouts in nanoseconds (indexed by UVH_AGING_PRESCALE_SEL urgency7 30:28) */
static const int timeout_base_ns[] = {
		20,
		160,
		1280,
		10240,
		81920,
		655360,
		5242880,
		167772160
};

static int timeout_us;
static bool nobau = true;
static int nobau_perm;

/* tunables: */
static int max_concurr		= MAX_BAU_CONCURRENT;
static int max_concurr_const	= MAX_BAU_CONCURRENT;
static int plugged_delay	= PLUGGED_DELAY;
static int plugsb4reset		= PLUGSB4RESET;
static int giveup_limit		= GIVEUP_LIMIT;
static int timeoutsb4reset	= TIMEOUTSB4RESET;
static int ipi_reset_limit	= IPI_RESET_LIMIT;
static int complete_threshold	= COMPLETE_THRESHOLD;
static int congested_respns_us	= CONGESTED_RESPONSE_US;
static int congested_reps	= CONGESTED_REPS;
static int disabled_period	= DISABLED_PERIOD;

static struct tunables tunables[] = {
	{&max_concurr,           MAX_BAU_CONCURRENT}, /* must be [0] */
	{&plugged_delay,         PLUGGED_DELAY},
	{&plugsb4reset,          PLUGSB4RESET},
	{&timeoutsb4reset,       TIMEOUTSB4RESET},
	{&ipi_reset_limit,       IPI_RESET_LIMIT},
	{&complete_threshold,    COMPLETE_THRESHOLD},
	{&congested_respns_us,   CONGESTED_RESPONSE_US},
	{&congested_reps,        CONGESTED_REPS},
	{&disabled_period,       DISABLED_PERIOD},
	{&giveup_limit,          GIVEUP_LIMIT}
};

static struct dentry *tunables_dir;
static struct dentry *tunables_file;

/* these correspond to the statistics printed by ptc_seq_show() */
static char *stat_description[] = {
	"sent:     number of shootdown messages sent",
	"stime:    time spent sending messages",
	"numuvhubs: number of hubs targeted with shootdown",
	"numuvhubs16: number times 16 or more hubs targeted",
	"numuvhubs8: number times 8 or more hubs targeted",
	"numuvhubs4: number times 4 or more hubs targeted",
	"numuvhubs2: number times 2 or more hubs targeted",
	"numuvhubs1: number times 1 hub targeted",
	"numcpus:  number of cpus targeted with shootdown",
	"dto:      number of destination timeouts",
	"retries:  destination timeout retries sent",
	"rok:   :  destination timeouts successfully retried",
	"resetp:   ipi-style resource resets for plugs",
	"resett:   ipi-style resource resets for timeouts",
	"giveup:   fall-backs to ipi-style shootdowns",
	"sto:      number of source timeouts",
	"bz:       number of stay-busy's",
	"throt:    number times spun in throttle",
	"swack:   image of UVH_LB_BAU_INTD_SOFTWARE_ACKNOWLEDGE",
	"recv:     shootdown messages received",
	"rtime:    time spent processing messages",
	"all:      shootdown all-tlb messages",
	"one:      shootdown one-tlb messages",
	"mult:     interrupts that found multiple messages",
	"none:     interrupts that found no messages",
	"retry:    number of retry messages processed",
	"canc:     number messages canceled by retries",
	"nocan:    number retries that found nothing to cancel",
	"reset:    number of ipi-style reset requests processed",
	"rcan:     number messages canceled by reset requests",
	"disable:  number times use of the BAU was disabled",
	"enable:   number times use of the BAU was re-enabled"
};

static int __init setup_bau(char *arg)
{
	int result;

	if (!arg)
		return -EINVAL;

	result = strtobool(arg, &nobau);
	if (result)
		return result;

	/* we need to flip the logic here, so that bau=y sets nobau to false */
	nobau = !nobau;

	if (!nobau)
		pr_info("UV BAU Enabled\n");
	else
		pr_info("UV BAU Disabled\n");

	return 0;
}
early_param("bau", setup_bau);

/* base pnode in this partition */
static int uv_base_pnode __read_mostly;

static DEFINE_PER_CPU(struct ptc_stats, ptcstats);
static DEFINE_PER_CPU(struct bau_control, bau_control);
static DEFINE_PER_CPU(cpumask_var_t, uv_flush_tlb_mask);

static void
set_bau_on(void)
{
	int cpu;
	struct bau_control *bcp;

	if (nobau_perm) {
		pr_info("BAU not initialized; cannot be turned on\n");
		return;
	}
	nobau = false;
	for_each_present_cpu(cpu) {
		bcp = &per_cpu(bau_control, cpu);
		bcp->nobau = false;
	}
	pr_info("BAU turned on\n");
	return;
}

static void
set_bau_off(void)
{
	int cpu;
	struct bau_control *bcp;

	nobau = true;
	for_each_present_cpu(cpu) {
		bcp = &per_cpu(bau_control, cpu);
		bcp->nobau = true;
	}
	pr_info("BAU turned off\n");
	return;
}

/*
 * Determine the first node on a uvhub. 'Nodes' are used for kernel
 * memory allocation.
 */
static int __init uvhub_to_first_node(int uvhub)
{
	int node, b;

	for_each_online_node(node) {
		b = uv_node_to_blade_id(node);
		if (uvhub == b)
			return node;
	}
	return -1;
}

/*
 * Determine the apicid of the first cpu on a uvhub.
 */
static int __init uvhub_to_first_apicid(int uvhub)
{
	int cpu;

	for_each_present_cpu(cpu)
		if (uvhub == uv_cpu_to_blade_id(cpu))
			return per_cpu(x86_cpu_to_apicid, cpu);
	return -1;
}

/*
 * Free a software acknowledge hardware resource by clearing its Pending
 * bit. This will return a reply to the sender.
 * If the message has timed out, a reply has already been sent by the
 * hardware but the resource has not been released. In that case our
 * clear of the Timeout bit (as well) will free the resource. No reply will
 * be sent (the hardware will only do one reply per message).
 */
static void reply_to_message(struct msg_desc *mdp, struct bau_control *bcp,
						int do_acknowledge)
{
	unsigned long dw;
	struct bau_pq_entry *msg;

	msg = mdp->msg;
	if (!msg->canceled && do_acknowledge) {
		dw = (msg->swack_vec << UV_SW_ACK_NPENDING) | msg->swack_vec;
		ops.write_l_sw_ack(dw);
	}
	msg->replied_to = 1;
	msg->swack_vec = 0;
}

/*
 * Process the receipt of a RETRY message
 */
static void bau_process_retry_msg(struct msg_desc *mdp,
					struct bau_control *bcp)
{
	int i;
	int cancel_count = 0;
	unsigned long msg_res;
	unsigned long mmr = 0;
	struct bau_pq_entry *msg = mdp->msg;
	struct bau_pq_entry *msg2;
	struct ptc_stats *stat = bcp->statp;

	stat->d_retries++;
	/*
	 * cancel any message from msg+1 to the retry itself
	 */
	for (msg2 = msg+1, i = 0; i < DEST_Q_SIZE; msg2++, i++) {
		if (msg2 > mdp->queue_last)
			msg2 = mdp->queue_first;
		if (msg2 == msg)
			break;

		/* same conditions for cancellation as do_reset */
		if ((msg2->replied_to == 0) && (msg2->canceled == 0) &&
		    (msg2->swack_vec) && ((msg2->swack_vec &
			msg->swack_vec) == 0) &&
		    (msg2->sending_cpu == msg->sending_cpu) &&
		    (msg2->msg_type != MSG_NOOP)) {
			mmr = ops.read_l_sw_ack();
			msg_res = msg2->swack_vec;
			/*
			 * This is a message retry; clear the resources held
			 * by the previous message only if they timed out.
			 * If it has not timed out we have an unexpected
			 * situation to report.
			 */
			if (mmr & (msg_res << UV_SW_ACK_NPENDING)) {
				unsigned long mr;
				/*
				 * Is the resource timed out?
				 * Make everyone ignore the cancelled message.
				 */
				msg2->canceled = 1;
				stat->d_canceled++;
				cancel_count++;
				mr = (msg_res << UV_SW_ACK_NPENDING) | msg_res;
				ops.write_l_sw_ack(mr);
			}
		}
	}
	if (!cancel_count)
		stat->d_nocanceled++;
}

/*
 * Do all the things a cpu should do for a TLB shootdown message.
 * Other cpu's may come here at the same time for this message.
 */
static void bau_process_message(struct msg_desc *mdp, struct bau_control *bcp,
						int do_acknowledge)
{
	short socket_ack_count = 0;
	short *sp;
	struct atomic_short *asp;
	struct ptc_stats *stat = bcp->statp;
	struct bau_pq_entry *msg = mdp->msg;
	struct bau_control *smaster = bcp->socket_master;

	/*
	 * This must be a normal message, or retry of a normal message
	 */
	if (msg->address == TLB_FLUSH_ALL) {
		local_flush_tlb();
		stat->d_alltlb++;
	} else {
<<<<<<< HEAD
		__flush_tlb_single(msg->address);
=======
		__flush_tlb_one_user(msg->address);
>>>>>>> 661e50bc
		stat->d_onetlb++;
	}
	stat->d_requestee++;

	/*
	 * One cpu on each uvhub has the additional job on a RETRY
	 * of releasing the resource held by the message that is
	 * being retried.  That message is identified by sending
	 * cpu number.
	 */
	if (msg->msg_type == MSG_RETRY && bcp == bcp->uvhub_master)
		bau_process_retry_msg(mdp, bcp);

	/*
	 * This is a swack message, so we have to reply to it.
	 * Count each responding cpu on the socket. This avoids
	 * pinging the count's cache line back and forth between
	 * the sockets.
	 */
	sp = &smaster->socket_acknowledge_count[mdp->msg_slot];
	asp = (struct atomic_short *)sp;
	socket_ack_count = atom_asr(1, asp);
	if (socket_ack_count == bcp->cpus_in_socket) {
		int msg_ack_count;
		/*
		 * Both sockets dump their completed count total into
		 * the message's count.
		 */
		*sp = 0;
		asp = (struct atomic_short *)&msg->acknowledge_count;
		msg_ack_count = atom_asr(socket_ack_count, asp);

		if (msg_ack_count == bcp->cpus_in_uvhub) {
			/*
			 * All cpus in uvhub saw it; reply
			 * (unless we are in the UV2 workaround)
			 */
			reply_to_message(mdp, bcp, do_acknowledge);
		}
	}

	return;
}

/*
 * Determine the first cpu on a pnode.
 */
static int pnode_to_first_cpu(int pnode, struct bau_control *smaster)
{
	int cpu;
	struct hub_and_pnode *hpp;

	for_each_present_cpu(cpu) {
		hpp = &smaster->thp[cpu];
		if (pnode == hpp->pnode)
			return cpu;
	}
	return -1;
}

/*
 * Last resort when we get a large number of destination timeouts is
 * to clear resources held by a given cpu.
 * Do this with IPI so that all messages in the BAU message queue
 * can be identified by their nonzero swack_vec field.
 *
 * This is entered for a single cpu on the uvhub.
 * The sender want's this uvhub to free a specific message's
 * swack resources.
 */
static void do_reset(void *ptr)
{
	int i;
	struct bau_control *bcp = &per_cpu(bau_control, smp_processor_id());
	struct reset_args *rap = (struct reset_args *)ptr;
	struct bau_pq_entry *msg;
	struct ptc_stats *stat = bcp->statp;

	stat->d_resets++;
	/*
	 * We're looking for the given sender, and
	 * will free its swack resource.
	 * If all cpu's finally responded after the timeout, its
	 * message 'replied_to' was set.
	 */
	for (msg = bcp->queue_first, i = 0; i < DEST_Q_SIZE; msg++, i++) {
		unsigned long msg_res;
		/* do_reset: same conditions for cancellation as
		   bau_process_retry_msg() */
		if ((msg->replied_to == 0) &&
		    (msg->canceled == 0) &&
		    (msg->sending_cpu == rap->sender) &&
		    (msg->swack_vec) &&
		    (msg->msg_type != MSG_NOOP)) {
			unsigned long mmr;
			unsigned long mr;
			/*
			 * make everyone else ignore this message
			 */
			msg->canceled = 1;
			/*
			 * only reset the resource if it is still pending
			 */
			mmr = ops.read_l_sw_ack();
			msg_res = msg->swack_vec;
			mr = (msg_res << UV_SW_ACK_NPENDING) | msg_res;
			if (mmr & msg_res) {
				stat->d_rcanceled++;
				ops.write_l_sw_ack(mr);
			}
		}
	}
	return;
}

/*
 * Use IPI to get all target uvhubs to release resources held by
 * a given sending cpu number.
 */
static void reset_with_ipi(struct pnmask *distribution, struct bau_control *bcp)
{
	int pnode;
	int apnode;
	int maskbits;
	int sender = bcp->cpu;
	cpumask_t *mask = bcp->uvhub_master->cpumask;
	struct bau_control *smaster = bcp->socket_master;
	struct reset_args reset_args;

	reset_args.sender = sender;
	cpumask_clear(mask);
	/* find a single cpu for each uvhub in this distribution mask */
	maskbits = sizeof(struct pnmask) * BITSPERBYTE;
	/* each bit is a pnode relative to the partition base pnode */
	for (pnode = 0; pnode < maskbits; pnode++) {
		int cpu;
		if (!bau_uvhub_isset(pnode, distribution))
			continue;
		apnode = pnode + bcp->partition_base_pnode;
		cpu = pnode_to_first_cpu(apnode, smaster);
		cpumask_set_cpu(cpu, mask);
	}

	/* IPI all cpus; preemption is already disabled */
	smp_call_function_many(mask, do_reset, (void *)&reset_args, 1);
	return;
}

/*
 * Not to be confused with cycles_2_ns() from tsc.c; this gives a relative
 * number, not an absolute. It converts a duration in cycles to a duration in
 * ns.
 */
static inline unsigned long long cycles_2_ns(unsigned long long cyc)
{
	struct cyc2ns_data data;
	unsigned long long ns;

	cyc2ns_read_begin(&data);
	ns = mul_u64_u32_shr(cyc, data.cyc2ns_mul, data.cyc2ns_shift);
	cyc2ns_read_end();

	return ns;
}

/*
 * The reverse of the above; converts a duration in ns to a duration in cycles.
 */
static inline unsigned long long ns_2_cycles(unsigned long long ns)
{
	struct cyc2ns_data data;
	unsigned long long cyc;

	cyc2ns_read_begin(&data);
	cyc = (ns << data.cyc2ns_shift) / data.cyc2ns_mul;
	cyc2ns_read_end();

	return cyc;
}

static inline unsigned long cycles_2_us(unsigned long long cyc)
{
	return cycles_2_ns(cyc) / NSEC_PER_USEC;
}

static inline cycles_t sec_2_cycles(unsigned long sec)
{
	return ns_2_cycles(sec * NSEC_PER_SEC);
}

static inline unsigned long long usec_2_cycles(unsigned long usec)
{
	return ns_2_cycles(usec * NSEC_PER_USEC);
}

/*
 * wait for all cpus on this hub to finish their sends and go quiet
 * leaves uvhub_quiesce set so that no new broadcasts are started by
 * bau_flush_send_and_wait()
 */
static inline void quiesce_local_uvhub(struct bau_control *hmaster)
{
	atom_asr(1, (struct atomic_short *)&hmaster->uvhub_quiesce);
}

/*
 * mark this quiet-requestor as done
 */
static inline void end_uvhub_quiesce(struct bau_control *hmaster)
{
	atom_asr(-1, (struct atomic_short *)&hmaster->uvhub_quiesce);
}

static unsigned long uv1_read_status(unsigned long mmr_offset, int right_shift)
{
	unsigned long descriptor_status;

	descriptor_status = uv_read_local_mmr(mmr_offset);
	descriptor_status >>= right_shift;
	descriptor_status &= UV_ACT_STATUS_MASK;
	return descriptor_status;
}

/*
 * Wait for completion of a broadcast software ack message
 * return COMPLETE, RETRY(PLUGGED or TIMEOUT) or GIVEUP
 */
static int uv1_wait_completion(struct bau_desc *bau_desc,
				struct bau_control *bcp, long try)
{
	unsigned long descriptor_status;
	cycles_t ttm;
	u64 mmr_offset = bcp->status_mmr;
	int right_shift = bcp->status_index;
	struct ptc_stats *stat = bcp->statp;

	descriptor_status = uv1_read_status(mmr_offset, right_shift);
	/* spin on the status MMR, waiting for it to go idle */
	while ((descriptor_status != DS_IDLE)) {
		/*
		 * Our software ack messages may be blocked because
		 * there are no swack resources available.  As long
		 * as none of them has timed out hardware will NACK
		 * our message and its state will stay IDLE.
		 */
		if (descriptor_status == DS_SOURCE_TIMEOUT) {
			stat->s_stimeout++;
			return FLUSH_GIVEUP;
		} else if (descriptor_status == DS_DESTINATION_TIMEOUT) {
			stat->s_dtimeout++;
			ttm = get_cycles();

			/*
			 * Our retries may be blocked by all destination
			 * swack resources being consumed, and a timeout
			 * pending.  In that case hardware returns the
			 * ERROR that looks like a destination timeout.
			 */
			if (cycles_2_us(ttm - bcp->send_message) < timeout_us) {
				bcp->conseccompletes = 0;
				return FLUSH_RETRY_PLUGGED;
			}

			bcp->conseccompletes = 0;
			return FLUSH_RETRY_TIMEOUT;
		} else {
			/*
			 * descriptor_status is still BUSY
			 */
			cpu_relax();
		}
		descriptor_status = uv1_read_status(mmr_offset, right_shift);
	}
	bcp->conseccompletes++;
	return FLUSH_COMPLETE;
}

/*
 * UV2 could have an extra bit of status in the ACTIVATION_STATUS_2 register.
 * But not currently used.
 */
static unsigned long uv2_3_read_status(unsigned long offset, int rshft, int desc)
{
	return ((read_lmmr(offset) >> rshft) & UV_ACT_STATUS_MASK) << 1;
}

/*
 * Entered when a bau descriptor has gone into a permanent busy wait because
 * of a hardware bug.
 * Workaround the bug.
 */
static int handle_uv2_busy(struct bau_control *bcp)
{
	struct ptc_stats *stat = bcp->statp;

	stat->s_uv2_wars++;
	bcp->busy = 1;
	return FLUSH_GIVEUP;
}

static int uv2_3_wait_completion(struct bau_desc *bau_desc,
				struct bau_control *bcp, long try)
{
	unsigned long descriptor_stat;
	cycles_t ttm;
	u64 mmr_offset = bcp->status_mmr;
	int right_shift = bcp->status_index;
	int desc = bcp->uvhub_cpu;
	long busy_reps = 0;
	struct ptc_stats *stat = bcp->statp;

	descriptor_stat = uv2_3_read_status(mmr_offset, right_shift, desc);

	/* spin on the status MMR, waiting for it to go idle */
	while (descriptor_stat != UV2H_DESC_IDLE) {
		if ((descriptor_stat == UV2H_DESC_SOURCE_TIMEOUT)) {
			/*
			 * A h/w bug on the destination side may
			 * have prevented the message being marked
			 * pending, thus it doesn't get replied to
			 * and gets continually nacked until it times
			 * out with a SOURCE_TIMEOUT.
			 */
			stat->s_stimeout++;
			return FLUSH_GIVEUP;
		} else if (descriptor_stat == UV2H_DESC_DEST_TIMEOUT) {
			ttm = get_cycles();

			/*
			 * Our retries may be blocked by all destination
			 * swack resources being consumed, and a timeout
			 * pending.  In that case hardware returns the
			 * ERROR that looks like a destination timeout.
			 * Without using the extended status we have to
			 * deduce from the short time that this was a
			 * strong nack.
			 */
			if (cycles_2_us(ttm - bcp->send_message) < timeout_us) {
				bcp->conseccompletes = 0;
				stat->s_plugged++;
				/* FLUSH_RETRY_PLUGGED causes hang on boot */
				return FLUSH_GIVEUP;
			}
			stat->s_dtimeout++;
			bcp->conseccompletes = 0;
			/* FLUSH_RETRY_TIMEOUT causes hang on boot */
			return FLUSH_GIVEUP;
		} else {
			busy_reps++;
			if (busy_reps > 1000000) {
				/* not to hammer on the clock */
				busy_reps = 0;
				ttm = get_cycles();
				if ((ttm - bcp->send_message) > bcp->timeout_interval)
					return handle_uv2_busy(bcp);
			}
			/*
			 * descriptor_stat is still BUSY
			 */
			cpu_relax();
		}
		descriptor_stat = uv2_3_read_status(mmr_offset, right_shift, desc);
	}
	bcp->conseccompletes++;
	return FLUSH_COMPLETE;
}

/*
 * Returns the status of current BAU message for cpu desc as a bit field
 * [Error][Busy][Aux]
 */
static u64 read_status(u64 status_mmr, int index, int desc)
{
	u64 stat;

	stat = ((read_lmmr(status_mmr) >> index) & UV_ACT_STATUS_MASK) << 1;
	stat |= (read_lmmr(UVH_LB_BAU_SB_ACTIVATION_STATUS_2) >> desc) & 0x1;

	return stat;
}

static int uv4_wait_completion(struct bau_desc *bau_desc,
				struct bau_control *bcp, long try)
{
	struct ptc_stats *stat = bcp->statp;
	u64 descriptor_stat;
	u64 mmr = bcp->status_mmr;
	int index = bcp->status_index;
	int desc = bcp->uvhub_cpu;

	descriptor_stat = read_status(mmr, index, desc);

	/* spin on the status MMR, waiting for it to go idle */
	while (descriptor_stat != UV2H_DESC_IDLE) {
		switch (descriptor_stat) {
		case UV2H_DESC_SOURCE_TIMEOUT:
			stat->s_stimeout++;
			return FLUSH_GIVEUP;

		case UV2H_DESC_DEST_TIMEOUT:
			stat->s_dtimeout++;
			bcp->conseccompletes = 0;
			return FLUSH_RETRY_TIMEOUT;

		case UV2H_DESC_DEST_STRONG_NACK:
			stat->s_plugged++;
			bcp->conseccompletes = 0;
			return FLUSH_RETRY_PLUGGED;

		case UV2H_DESC_DEST_PUT_ERR:
			bcp->conseccompletes = 0;
			return FLUSH_GIVEUP;

		default:
			/* descriptor_stat is still BUSY */
			cpu_relax();
		}
		descriptor_stat = read_status(mmr, index, desc);
	}
	bcp->conseccompletes++;
	return FLUSH_COMPLETE;
}

/*
 * Our retries are blocked by all destination sw ack resources being
 * in use, and a timeout is pending. In that case hardware immediately
 * returns the ERROR that looks like a destination timeout.
 */
static void destination_plugged(struct bau_desc *bau_desc,
			struct bau_control *bcp,
			struct bau_control *hmaster, struct ptc_stats *stat)
{
	udelay(bcp->plugged_delay);
	bcp->plugged_tries++;

	if (bcp->plugged_tries >= bcp->plugsb4reset) {
		bcp->plugged_tries = 0;

		quiesce_local_uvhub(hmaster);

		spin_lock(&hmaster->queue_lock);
		reset_with_ipi(&bau_desc->distribution, bcp);
		spin_unlock(&hmaster->queue_lock);

		end_uvhub_quiesce(hmaster);

		bcp->ipi_attempts++;
		stat->s_resets_plug++;
	}
}

static void destination_timeout(struct bau_desc *bau_desc,
			struct bau_control *bcp, struct bau_control *hmaster,
			struct ptc_stats *stat)
{
	hmaster->max_concurr = 1;
	bcp->timeout_tries++;
	if (bcp->timeout_tries >= bcp->timeoutsb4reset) {
		bcp->timeout_tries = 0;

		quiesce_local_uvhub(hmaster);

		spin_lock(&hmaster->queue_lock);
		reset_with_ipi(&bau_desc->distribution, bcp);
		spin_unlock(&hmaster->queue_lock);

		end_uvhub_quiesce(hmaster);

		bcp->ipi_attempts++;
		stat->s_resets_timeout++;
	}
}

/*
 * Stop all cpus on a uvhub from using the BAU for a period of time.
 * This is reversed by check_enable.
 */
static void disable_for_period(struct bau_control *bcp, struct ptc_stats *stat)
{
	int tcpu;
	struct bau_control *tbcp;
	struct bau_control *hmaster;
	cycles_t tm1;

	hmaster = bcp->uvhub_master;
	spin_lock(&hmaster->disable_lock);
	if (!bcp->baudisabled) {
		stat->s_bau_disabled++;
		tm1 = get_cycles();
		for_each_present_cpu(tcpu) {
			tbcp = &per_cpu(bau_control, tcpu);
			if (tbcp->uvhub_master == hmaster) {
				tbcp->baudisabled = 1;
				tbcp->set_bau_on_time =
					tm1 + bcp->disabled_period;
			}
		}
	}
	spin_unlock(&hmaster->disable_lock);
}

static void count_max_concurr(int stat, struct bau_control *bcp,
				struct bau_control *hmaster)
{
	bcp->plugged_tries = 0;
	bcp->timeout_tries = 0;
	if (stat != FLUSH_COMPLETE)
		return;
	if (bcp->conseccompletes <= bcp->complete_threshold)
		return;
	if (hmaster->max_concurr >= hmaster->max_concurr_const)
		return;
	hmaster->max_concurr++;
}

static void record_send_stats(cycles_t time1, cycles_t time2,
		struct bau_control *bcp, struct ptc_stats *stat,
		int completion_status, int try)
{
	cycles_t elapsed;

	if (time2 > time1) {
		elapsed = time2 - time1;
		stat->s_time += elapsed;

		if ((completion_status == FLUSH_COMPLETE) && (try == 1)) {
			bcp->period_requests++;
			bcp->period_time += elapsed;
			if ((elapsed > usec_2_cycles(bcp->cong_response_us)) &&
			    (bcp->period_requests > bcp->cong_reps) &&
			    ((bcp->period_time / bcp->period_requests) >
					usec_2_cycles(bcp->cong_response_us))) {
				stat->s_congested++;
				disable_for_period(bcp, stat);
			}
		}
	} else
		stat->s_requestor--;

	if (completion_status == FLUSH_COMPLETE && try > 1)
		stat->s_retriesok++;
	else if (completion_status == FLUSH_GIVEUP) {
		stat->s_giveup++;
		if (get_cycles() > bcp->period_end)
			bcp->period_giveups = 0;
		bcp->period_giveups++;
		if (bcp->period_giveups == 1)
			bcp->period_end = get_cycles() + bcp->disabled_period;
		if (bcp->period_giveups > bcp->giveup_limit) {
			disable_for_period(bcp, stat);
			stat->s_giveuplimit++;
		}
	}
}

/*
 * Because of a uv1 hardware bug only a limited number of concurrent
 * requests can be made.
 */
static void uv1_throttle(struct bau_control *hmaster, struct ptc_stats *stat)
{
	spinlock_t *lock = &hmaster->uvhub_lock;
	atomic_t *v;

	v = &hmaster->active_descriptor_count;
	if (!atomic_inc_unless_ge(lock, v, hmaster->max_concurr)) {
		stat->s_throttles++;
		do {
			cpu_relax();
		} while (!atomic_inc_unless_ge(lock, v, hmaster->max_concurr));
	}
}

/*
 * Handle the completion status of a message send.
 */
static void handle_cmplt(int completion_status, struct bau_desc *bau_desc,
			struct bau_control *bcp, struct bau_control *hmaster,
			struct ptc_stats *stat)
{
	if (completion_status == FLUSH_RETRY_PLUGGED)
		destination_plugged(bau_desc, bcp, hmaster, stat);
	else if (completion_status == FLUSH_RETRY_TIMEOUT)
		destination_timeout(bau_desc, bcp, hmaster, stat);
}

/*
 * Send a broadcast and wait for it to complete.
 *
 * The flush_mask contains the cpus the broadcast is to be sent to including
 * cpus that are on the local uvhub.
 *
 * Returns 0 if all flushing represented in the mask was done.
 * Returns 1 if it gives up entirely and the original cpu mask is to be
 * returned to the kernel.
 */
static int uv_flush_send_and_wait(struct cpumask *flush_mask,
				  struct bau_control *bcp,
				  struct bau_desc *bau_desc)
{
	int seq_number = 0;
	int completion_stat = 0;
	int uv1 = 0;
	long try = 0;
	unsigned long index;
	cycles_t time1;
	cycles_t time2;
	struct ptc_stats *stat = bcp->statp;
	struct bau_control *hmaster = bcp->uvhub_master;
	struct uv1_bau_msg_header *uv1_hdr = NULL;
	struct uv2_3_bau_msg_header *uv2_3_hdr = NULL;

	if (bcp->uvhub_version == UV_BAU_V1) {
		uv1 = 1;
		uv1_throttle(hmaster, stat);
	}

	while (hmaster->uvhub_quiesce)
		cpu_relax();

	time1 = get_cycles();
	if (uv1)
		uv1_hdr = &bau_desc->header.uv1_hdr;
	else
		/* uv2 and uv3 */
		uv2_3_hdr = &bau_desc->header.uv2_3_hdr;

	do {
		if (try == 0) {
			if (uv1)
				uv1_hdr->msg_type = MSG_REGULAR;
			else
				uv2_3_hdr->msg_type = MSG_REGULAR;
			seq_number = bcp->message_number++;
		} else {
			if (uv1)
				uv1_hdr->msg_type = MSG_RETRY;
			else
				uv2_3_hdr->msg_type = MSG_RETRY;
			stat->s_retry_messages++;
		}

		if (uv1)
			uv1_hdr->sequence = seq_number;
		else
			uv2_3_hdr->sequence = seq_number;
		index = (1UL << AS_PUSH_SHIFT) | bcp->uvhub_cpu;
		bcp->send_message = get_cycles();

		write_mmr_activation(index);

		try++;
		completion_stat = ops.wait_completion(bau_desc, bcp, try);

		handle_cmplt(completion_stat, bau_desc, bcp, hmaster, stat);

		if (bcp->ipi_attempts >= bcp->ipi_reset_limit) {
			bcp->ipi_attempts = 0;
			stat->s_overipilimit++;
			completion_stat = FLUSH_GIVEUP;
			break;
		}
		cpu_relax();
	} while ((completion_stat == FLUSH_RETRY_PLUGGED) ||
		 (completion_stat == FLUSH_RETRY_TIMEOUT));

	time2 = get_cycles();

	count_max_concurr(completion_stat, bcp, hmaster);

	while (hmaster->uvhub_quiesce)
		cpu_relax();

	atomic_dec(&hmaster->active_descriptor_count);

	record_send_stats(time1, time2, bcp, stat, completion_stat, try);

	if (completion_stat == FLUSH_GIVEUP)
		/* FLUSH_GIVEUP will fall back to using IPI's for tlb flush */
		return 1;
	return 0;
}

/*
 * The BAU is disabled for this uvhub. When the disabled time period has
 * expired re-enable it.
 * Return 0 if it is re-enabled for all cpus on this uvhub.
 */
static int check_enable(struct bau_control *bcp, struct ptc_stats *stat)
{
	int tcpu;
	struct bau_control *tbcp;
	struct bau_control *hmaster;

	hmaster = bcp->uvhub_master;
	spin_lock(&hmaster->disable_lock);
	if (bcp->baudisabled && (get_cycles() >= bcp->set_bau_on_time)) {
		stat->s_bau_reenabled++;
		for_each_present_cpu(tcpu) {
			tbcp = &per_cpu(bau_control, tcpu);
			if (tbcp->uvhub_master == hmaster) {
				tbcp->baudisabled = 0;
				tbcp->period_requests = 0;
				tbcp->period_time = 0;
				tbcp->period_giveups = 0;
			}
		}
		spin_unlock(&hmaster->disable_lock);
		return 0;
	}
	spin_unlock(&hmaster->disable_lock);
	return -1;
}

static void record_send_statistics(struct ptc_stats *stat, int locals, int hubs,
				int remotes, struct bau_desc *bau_desc)
{
	stat->s_requestor++;
	stat->s_ntargcpu += remotes + locals;
	stat->s_ntargremotes += remotes;
	stat->s_ntarglocals += locals;

	/* uvhub statistics */
	hubs = bau_uvhub_weight(&bau_desc->distribution);
	if (locals) {
		stat->s_ntarglocaluvhub++;
		stat->s_ntargremoteuvhub += (hubs - 1);
	} else
		stat->s_ntargremoteuvhub += hubs;

	stat->s_ntarguvhub += hubs;

	if (hubs >= 16)
		stat->s_ntarguvhub16++;
	else if (hubs >= 8)
		stat->s_ntarguvhub8++;
	else if (hubs >= 4)
		stat->s_ntarguvhub4++;
	else if (hubs >= 2)
		stat->s_ntarguvhub2++;
	else
		stat->s_ntarguvhub1++;
}

/*
 * Translate a cpu mask to the uvhub distribution mask in the BAU
 * activation descriptor.
 */
static int set_distrib_bits(struct cpumask *flush_mask, struct bau_control *bcp,
			struct bau_desc *bau_desc, int *localsp, int *remotesp)
{
	int cpu;
	int pnode;
	int cnt = 0;
	struct hub_and_pnode *hpp;

	for_each_cpu(cpu, flush_mask) {
		/*
		 * The distribution vector is a bit map of pnodes, relative
		 * to the partition base pnode (and the partition base nasid
		 * in the header).
		 * Translate cpu to pnode and hub using a local memory array.
		 */
		hpp = &bcp->socket_master->thp[cpu];
		pnode = hpp->pnode - bcp->partition_base_pnode;
		bau_uvhub_set(pnode, &bau_desc->distribution);
		cnt++;
		if (hpp->uvhub == bcp->uvhub)
			(*localsp)++;
		else
			(*remotesp)++;
	}
	if (!cnt)
		return 1;
	return 0;
}

/*
 * globally purge translation cache of a virtual address or all TLB's
 * @cpumask: mask of all cpu's in which the address is to be removed
 * @mm: mm_struct containing virtual address range
 * @start: start virtual address to be removed from TLB
 * @end: end virtual address to be remove from TLB
 * @cpu: the current cpu
 *
 * This is the entry point for initiating any UV global TLB shootdown.
 *
 * Purges the translation caches of all specified processors of the given
 * virtual address, or purges all TLB's on specified processors.
 *
 * The caller has derived the cpumask from the mm_struct.  This function
 * is called only if there are bits set in the mask. (e.g. flush_tlb_page())
 *
 * The cpumask is converted into a uvhubmask of the uvhubs containing
 * those cpus.
 *
 * Note that this function should be called with preemption disabled.
 *
 * Returns NULL if all remote flushing was done.
 * Returns pointer to cpumask if some remote flushing remains to be
 * done.  The returned pointer is valid till preemption is re-enabled.
 */
const struct cpumask *uv_flush_tlb_others(const struct cpumask *cpumask,
					  const struct flush_tlb_info *info)
{
	unsigned int cpu = smp_processor_id();
	int locals = 0, remotes = 0, hubs = 0;
	struct bau_desc *bau_desc;
	struct cpumask *flush_mask;
	struct ptc_stats *stat;
	struct bau_control *bcp;
	unsigned long descriptor_status, status, address;

	bcp = &per_cpu(bau_control, cpu);

	if (bcp->nobau)
		return cpumask;

	stat = bcp->statp;
	stat->s_enters++;

	if (bcp->busy) {
		descriptor_status =
			read_lmmr(UVH_LB_BAU_SB_ACTIVATION_STATUS_0);
		status = ((descriptor_status >> (bcp->uvhub_cpu *
			UV_ACT_STATUS_SIZE)) & UV_ACT_STATUS_MASK) << 1;
		if (status == UV2H_DESC_BUSY)
			return cpumask;
		bcp->busy = 0;
	}

	/* bau was disabled due to slow response */
	if (bcp->baudisabled) {
		if (check_enable(bcp, stat)) {
			stat->s_ipifordisabled++;
			return cpumask;
		}
	}

	/*
	 * Each sending cpu has a per-cpu mask which it fills from the caller's
	 * cpu mask.  All cpus are converted to uvhubs and copied to the
	 * activation descriptor.
	 */
	flush_mask = (struct cpumask *)per_cpu(uv_flush_tlb_mask, cpu);
	/* don't actually do a shootdown of the local cpu */
	cpumask_andnot(flush_mask, cpumask, cpumask_of(cpu));

	if (cpumask_test_cpu(cpu, cpumask))
		stat->s_ntargself++;

	bau_desc = bcp->descriptor_base;
	bau_desc += (ITEMS_PER_DESC * bcp->uvhub_cpu);
	bau_uvhubs_clear(&bau_desc->distribution, UV_DISTRIBUTION_SIZE);
	if (set_distrib_bits(flush_mask, bcp, bau_desc, &locals, &remotes))
		return NULL;

	record_send_statistics(stat, locals, hubs, remotes, bau_desc);

	if (!info->end || (info->end - info->start) <= PAGE_SIZE)
		address = info->start;
	else
		address = TLB_FLUSH_ALL;

	switch (bcp->uvhub_version) {
	case UV_BAU_V1:
	case UV_BAU_V2:
	case UV_BAU_V3:
		bau_desc->payload.uv1_2_3.address = address;
		bau_desc->payload.uv1_2_3.sending_cpu = cpu;
		break;
	case UV_BAU_V4:
		bau_desc->payload.uv4.address = address;
		bau_desc->payload.uv4.sending_cpu = cpu;
		bau_desc->payload.uv4.qualifier = BAU_DESC_QUALIFIER;
		break;
	}

	/*
	 * uv_flush_send_and_wait returns 0 if all cpu's were messaged,
	 * or 1 if it gave up and the original cpumask should be returned.
	 */
	if (!uv_flush_send_and_wait(flush_mask, bcp, bau_desc))
		return NULL;
	else
		return cpumask;
}

/*
 * Search the message queue for any 'other' unprocessed message with the
 * same software acknowledge resource bit vector as the 'msg' message.
 */
static struct bau_pq_entry *find_another_by_swack(struct bau_pq_entry *msg,
						  struct bau_control *bcp)
{
	struct bau_pq_entry *msg_next = msg + 1;
	unsigned char swack_vec = msg->swack_vec;

	if (msg_next > bcp->queue_last)
		msg_next = bcp->queue_first;
	while (msg_next != msg) {
		if ((msg_next->canceled == 0) && (msg_next->replied_to == 0) &&
				(msg_next->swack_vec == swack_vec))
			return msg_next;
		msg_next++;
		if (msg_next > bcp->queue_last)
			msg_next = bcp->queue_first;
	}
	return NULL;
}

/*
 * UV2 needs to work around a bug in which an arriving message has not
 * set a bit in the UVH_LB_BAU_INTD_SOFTWARE_ACKNOWLEDGE register.
 * Such a message must be ignored.
 */
static void process_uv2_message(struct msg_desc *mdp, struct bau_control *bcp)
{
	unsigned long mmr_image;
	unsigned char swack_vec;
	struct bau_pq_entry *msg = mdp->msg;
	struct bau_pq_entry *other_msg;

	mmr_image = ops.read_l_sw_ack();
	swack_vec = msg->swack_vec;

	if ((swack_vec & mmr_image) == 0) {
		/*
		 * This message was assigned a swack resource, but no
		 * reserved acknowlegment is pending.
		 * The bug has prevented this message from setting the MMR.
		 */
		/*
		 * Some message has set the MMR 'pending' bit; it might have
		 * been another message.  Look for that message.
		 */
		other_msg = find_another_by_swack(msg, bcp);
		if (other_msg) {
			/*
			 * There is another. Process this one but do not
			 * ack it.
			 */
			bau_process_message(mdp, bcp, 0);
			/*
			 * Let the natural processing of that other message
			 * acknowledge it. Don't get the processing of sw_ack's
			 * out of order.
			 */
			return;
		}
	}

	/*
	 * Either the MMR shows this one pending a reply or there is no
	 * other message using this sw_ack, so it is safe to acknowledge it.
	 */
	bau_process_message(mdp, bcp, 1);

	return;
}

/*
 * The BAU message interrupt comes here. (registered by set_intr_gate)
 * See entry_64.S
 *
 * We received a broadcast assist message.
 *
 * Interrupts are disabled; this interrupt could represent
 * the receipt of several messages.
 *
 * All cores/threads on this hub get this interrupt.
 * The last one to see it does the software ack.
 * (the resource will not be freed until noninterruptable cpus see this
 *  interrupt; hardware may timeout the s/w ack and reply ERROR)
 */
void uv_bau_message_interrupt(struct pt_regs *regs)
{
	int count = 0;
	cycles_t time_start;
	struct bau_pq_entry *msg;
	struct bau_control *bcp;
	struct ptc_stats *stat;
	struct msg_desc msgdesc;

	ack_APIC_irq();
	time_start = get_cycles();

	bcp = &per_cpu(bau_control, smp_processor_id());
	stat = bcp->statp;

	msgdesc.queue_first = bcp->queue_first;
	msgdesc.queue_last = bcp->queue_last;

	msg = bcp->bau_msg_head;
	while (msg->swack_vec) {
		count++;

		msgdesc.msg_slot = msg - msgdesc.queue_first;
		msgdesc.msg = msg;
		if (bcp->uvhub_version == UV_BAU_V2)
			process_uv2_message(&msgdesc, bcp);
		else
			/* no error workaround for uv1 or uv3 */
			bau_process_message(&msgdesc, bcp, 1);

		msg++;
		if (msg > msgdesc.queue_last)
			msg = msgdesc.queue_first;
		bcp->bau_msg_head = msg;
	}
	stat->d_time += (get_cycles() - time_start);
	if (!count)
		stat->d_nomsg++;
	else if (count > 1)
		stat->d_multmsg++;
}

/*
 * Each target uvhub (i.e. a uvhub that has cpu's) needs to have
 * shootdown message timeouts enabled.  The timeout does not cause
 * an interrupt, but causes an error message to be returned to
 * the sender.
 */
static void __init enable_timeouts(void)
{
	int uvhub;
	int nuvhubs;
	int pnode;
	unsigned long mmr_image;

	nuvhubs = uv_num_possible_blades();

	for (uvhub = 0; uvhub < nuvhubs; uvhub++) {
		if (!uv_blade_nr_possible_cpus(uvhub))
			continue;

		pnode = uv_blade_to_pnode(uvhub);
		mmr_image = read_mmr_misc_control(pnode);
		/*
		 * Set the timeout period and then lock it in, in three
		 * steps; captures and locks in the period.
		 *
		 * To program the period, the SOFT_ACK_MODE must be off.
		 */
		mmr_image &= ~(1L << SOFTACK_MSHIFT);
		write_mmr_misc_control(pnode, mmr_image);
		/*
		 * Set the 4-bit period.
		 */
		mmr_image &= ~((unsigned long)0xf << SOFTACK_PSHIFT);
		mmr_image |= (SOFTACK_TIMEOUT_PERIOD << SOFTACK_PSHIFT);
		write_mmr_misc_control(pnode, mmr_image);
		/*
		 * UV1:
		 * Subsequent reversals of the timebase bit (3) cause an
		 * immediate timeout of one or all INTD resources as
		 * indicated in bits 2:0 (7 causes all of them to timeout).
		 */
		mmr_image |= (1L << SOFTACK_MSHIFT);
		if (is_uv2_hub()) {
			/* do not touch the legacy mode bit */
			/* hw bug workaround; do not use extended status */
			mmr_image &= ~(1L << UV2_EXT_SHFT);
		} else if (is_uv3_hub()) {
			mmr_image &= ~(1L << PREFETCH_HINT_SHFT);
			mmr_image |= (1L << SB_STATUS_SHFT);
		}
		write_mmr_misc_control(pnode, mmr_image);
	}
}

static void *ptc_seq_start(struct seq_file *file, loff_t *offset)
{
	if (*offset < num_possible_cpus())
		return offset;
	return NULL;
}

static void *ptc_seq_next(struct seq_file *file, void *data, loff_t *offset)
{
	(*offset)++;
	if (*offset < num_possible_cpus())
		return offset;
	return NULL;
}

static void ptc_seq_stop(struct seq_file *file, void *data)
{
}

/*
 * Display the statistics thru /proc/sgi_uv/ptc_statistics
 * 'data' points to the cpu number
 * Note: see the descriptions in stat_description[].
 */
static int ptc_seq_show(struct seq_file *file, void *data)
{
	struct ptc_stats *stat;
	struct bau_control *bcp;
	int cpu;

	cpu = *(loff_t *)data;
	if (!cpu) {
		seq_puts(file,
			 "# cpu bauoff sent stime self locals remotes ncpus localhub ");
		seq_puts(file, "remotehub numuvhubs numuvhubs16 numuvhubs8 ");
		seq_puts(file,
			 "numuvhubs4 numuvhubs2 numuvhubs1 dto snacks retries ");
		seq_puts(file,
			 "rok resetp resett giveup sto bz throt disable ");
		seq_puts(file,
			 "enable wars warshw warwaits enters ipidis plugged ");
		seq_puts(file,
			 "ipiover glim cong swack recv rtime all one mult ");
		seq_puts(file, "none retry canc nocan reset rcan\n");
	}
	if (cpu < num_possible_cpus() && cpu_online(cpu)) {
		bcp = &per_cpu(bau_control, cpu);
		if (bcp->nobau) {
			seq_printf(file, "cpu %d bau disabled\n", cpu);
			return 0;
		}
		stat = bcp->statp;
		/* source side statistics */
		seq_printf(file,
			"cpu %d %d %ld %ld %ld %ld %ld %ld %ld %ld %ld %ld ",
			   cpu, bcp->nobau, stat->s_requestor,
			   cycles_2_us(stat->s_time),
			   stat->s_ntargself, stat->s_ntarglocals,
			   stat->s_ntargremotes, stat->s_ntargcpu,
			   stat->s_ntarglocaluvhub, stat->s_ntargremoteuvhub,
			   stat->s_ntarguvhub, stat->s_ntarguvhub16);
		seq_printf(file, "%ld %ld %ld %ld %ld %ld ",
			   stat->s_ntarguvhub8, stat->s_ntarguvhub4,
			   stat->s_ntarguvhub2, stat->s_ntarguvhub1,
			   stat->s_dtimeout, stat->s_strongnacks);
		seq_printf(file, "%ld %ld %ld %ld %ld %ld %ld %ld ",
			   stat->s_retry_messages, stat->s_retriesok,
			   stat->s_resets_plug, stat->s_resets_timeout,
			   stat->s_giveup, stat->s_stimeout,
			   stat->s_busy, stat->s_throttles);
		seq_printf(file, "%ld %ld %ld %ld %ld %ld %ld %ld %ld %ld %ld ",
			   stat->s_bau_disabled, stat->s_bau_reenabled,
			   stat->s_uv2_wars, stat->s_uv2_wars_hw,
			   stat->s_uv2_war_waits, stat->s_enters,
			   stat->s_ipifordisabled, stat->s_plugged,
			   stat->s_overipilimit, stat->s_giveuplimit,
			   stat->s_congested);

		/* destination side statistics */
		seq_printf(file,
			"%lx %ld %ld %ld %ld %ld %ld %ld %ld %ld %ld %ld\n",
			   ops.read_g_sw_ack(uv_cpu_to_pnode(cpu)),
			   stat->d_requestee, cycles_2_us(stat->d_time),
			   stat->d_alltlb, stat->d_onetlb, stat->d_multmsg,
			   stat->d_nomsg, stat->d_retries, stat->d_canceled,
			   stat->d_nocanceled, stat->d_resets,
			   stat->d_rcanceled);
	}
	return 0;
}

/*
 * Display the tunables thru debugfs
 */
static ssize_t tunables_read(struct file *file, char __user *userbuf,
				size_t count, loff_t *ppos)
{
	char *buf;
	int ret;

	buf = kasprintf(GFP_KERNEL, "%s %s %s\n%d %d %d %d %d %d %d %d %d %d\n",
		"max_concur plugged_delay plugsb4reset timeoutsb4reset",
		"ipi_reset_limit complete_threshold congested_response_us",
		"congested_reps disabled_period giveup_limit",
		max_concurr, plugged_delay, plugsb4reset,
		timeoutsb4reset, ipi_reset_limit, complete_threshold,
		congested_respns_us, congested_reps, disabled_period,
		giveup_limit);

	if (!buf)
		return -ENOMEM;

	ret = simple_read_from_buffer(userbuf, count, ppos, buf, strlen(buf));
	kfree(buf);
	return ret;
}

/*
 * handle a write to /proc/sgi_uv/ptc_statistics
 * -1: reset the statistics
 *  0: display meaning of the statistics
 */
static ssize_t ptc_proc_write(struct file *file, const char __user *user,
				size_t count, loff_t *data)
{
	int cpu;
	int i;
	int elements;
	long input_arg;
	char optstr[64];
	struct ptc_stats *stat;

	if (count == 0 || count > sizeof(optstr))
		return -EINVAL;
	if (copy_from_user(optstr, user, count))
		return -EFAULT;
	optstr[count - 1] = '\0';

	if (!strcmp(optstr, "on")) {
		set_bau_on();
		return count;
	} else if (!strcmp(optstr, "off")) {
		set_bau_off();
		return count;
	}

	if (kstrtol(optstr, 10, &input_arg) < 0) {
		pr_debug("%s is invalid\n", optstr);
		return -EINVAL;
	}

	if (input_arg == 0) {
		elements = ARRAY_SIZE(stat_description);
		pr_debug("# cpu:      cpu number\n");
		pr_debug("Sender statistics:\n");
		for (i = 0; i < elements; i++)
			pr_debug("%s\n", stat_description[i]);
	} else if (input_arg == -1) {
		for_each_present_cpu(cpu) {
			stat = &per_cpu(ptcstats, cpu);
			memset(stat, 0, sizeof(struct ptc_stats));
		}
	}

	return count;
}

static int local_atoi(const char *name)
{
	int val = 0;

	for (;; name++) {
		switch (*name) {
		case '0' ... '9':
			val = 10*val+(*name-'0');
			break;
		default:
			return val;
		}
	}
}

/*
 * Parse the values written to /sys/kernel/debug/sgi_uv/bau_tunables.
 * Zero values reset them to defaults.
 */
static int parse_tunables_write(struct bau_control *bcp, char *instr,
				int count)
{
	char *p;
	char *q;
	int cnt = 0;
	int val;
	int e = ARRAY_SIZE(tunables);

	p = instr + strspn(instr, WHITESPACE);
	q = p;
	for (; *p; p = q + strspn(q, WHITESPACE)) {
		q = p + strcspn(p, WHITESPACE);
		cnt++;
		if (q == p)
			break;
	}
	if (cnt != e) {
		pr_info("bau tunable error: should be %d values\n", e);
		return -EINVAL;
	}

	p = instr + strspn(instr, WHITESPACE);
	q = p;
	for (cnt = 0; *p; p = q + strspn(q, WHITESPACE), cnt++) {
		q = p + strcspn(p, WHITESPACE);
		val = local_atoi(p);
		switch (cnt) {
		case 0:
			if (val == 0) {
				max_concurr = MAX_BAU_CONCURRENT;
				max_concurr_const = MAX_BAU_CONCURRENT;
				continue;
			}
			if (val < 1 || val > bcp->cpus_in_uvhub) {
				pr_debug(
				"Error: BAU max concurrent %d is invalid\n",
				val);
				return -EINVAL;
			}
			max_concurr = val;
			max_concurr_const = val;
			continue;
		default:
			if (val == 0)
				*tunables[cnt].tunp = tunables[cnt].deflt;
			else
				*tunables[cnt].tunp = val;
			continue;
		}
		if (q == p)
			break;
	}
	return 0;
}

/*
 * Handle a write to debugfs. (/sys/kernel/debug/sgi_uv/bau_tunables)
 */
static ssize_t tunables_write(struct file *file, const char __user *user,
				size_t count, loff_t *data)
{
	int cpu;
	int ret;
	char instr[100];
	struct bau_control *bcp;

	if (count == 0 || count > sizeof(instr)-1)
		return -EINVAL;
	if (copy_from_user(instr, user, count))
		return -EFAULT;

	instr[count] = '\0';

	cpu = get_cpu();
	bcp = &per_cpu(bau_control, cpu);
	ret = parse_tunables_write(bcp, instr, count);
	put_cpu();
	if (ret)
		return ret;

	for_each_present_cpu(cpu) {
		bcp = &per_cpu(bau_control, cpu);
		bcp->max_concurr         = max_concurr;
		bcp->max_concurr_const   = max_concurr;
		bcp->plugged_delay       = plugged_delay;
		bcp->plugsb4reset        = plugsb4reset;
		bcp->timeoutsb4reset     = timeoutsb4reset;
		bcp->ipi_reset_limit     = ipi_reset_limit;
		bcp->complete_threshold  = complete_threshold;
		bcp->cong_response_us    = congested_respns_us;
		bcp->cong_reps           = congested_reps;
		bcp->disabled_period     = sec_2_cycles(disabled_period);
		bcp->giveup_limit        = giveup_limit;
	}
	return count;
}

static const struct seq_operations uv_ptc_seq_ops = {
	.start		= ptc_seq_start,
	.next		= ptc_seq_next,
	.stop		= ptc_seq_stop,
	.show		= ptc_seq_show
};

static int ptc_proc_open(struct inode *inode, struct file *file)
{
	return seq_open(file, &uv_ptc_seq_ops);
}

static int tunables_open(struct inode *inode, struct file *file)
{
	return 0;
}

static const struct file_operations proc_uv_ptc_operations = {
	.open		= ptc_proc_open,
	.read		= seq_read,
	.write		= ptc_proc_write,
	.llseek		= seq_lseek,
	.release	= seq_release,
};

static const struct file_operations tunables_fops = {
	.open		= tunables_open,
	.read		= tunables_read,
	.write		= tunables_write,
	.llseek		= default_llseek,
};

static int __init uv_ptc_init(void)
{
	struct proc_dir_entry *proc_uv_ptc;

	if (!is_uv_system())
		return 0;

	proc_uv_ptc = proc_create(UV_PTC_BASENAME, 0444, NULL,
				  &proc_uv_ptc_operations);
	if (!proc_uv_ptc) {
		pr_err("unable to create %s proc entry\n",
		       UV_PTC_BASENAME);
		return -EINVAL;
	}

	tunables_dir = debugfs_create_dir(UV_BAU_TUNABLES_DIR, NULL);
	if (!tunables_dir) {
		pr_err("unable to create debugfs directory %s\n",
		       UV_BAU_TUNABLES_DIR);
		return -EINVAL;
	}
	tunables_file = debugfs_create_file(UV_BAU_TUNABLES_FILE, 0600,
					tunables_dir, NULL, &tunables_fops);
	if (!tunables_file) {
		pr_err("unable to create debugfs file %s\n",
		       UV_BAU_TUNABLES_FILE);
		return -EINVAL;
	}
	return 0;
}

/*
 * Initialize the sending side's sending buffers.
 */
static void activation_descriptor_init(int node, int pnode, int base_pnode)
{
	int i;
	int cpu;
	int uv1 = 0;
	unsigned long gpa;
	unsigned long m;
	unsigned long n;
	size_t dsize;
	struct bau_desc *bau_desc;
	struct bau_desc *bd2;
	struct uv1_bau_msg_header *uv1_hdr;
	struct uv2_3_bau_msg_header *uv2_3_hdr;
	struct bau_control *bcp;

	/*
	 * each bau_desc is 64 bytes; there are 8 (ITEMS_PER_DESC)
	 * per cpu; and one per cpu on the uvhub (ADP_SZ)
	 */
	dsize = sizeof(struct bau_desc) * ADP_SZ * ITEMS_PER_DESC;
	bau_desc = kmalloc_node(dsize, GFP_KERNEL, node);
	BUG_ON(!bau_desc);

	gpa = uv_gpa(bau_desc);
	n = uv_gpa_to_gnode(gpa);
	m = ops.bau_gpa_to_offset(gpa);
	if (is_uv1_hub())
		uv1 = 1;

	/* the 14-bit pnode */
	write_mmr_descriptor_base(pnode,
		(n << UVH_LB_BAU_SB_DESCRIPTOR_BASE_NODE_ID_SHFT | m));
	/*
	 * Initializing all 8 (ITEMS_PER_DESC) descriptors for each
	 * cpu even though we only use the first one; one descriptor can
	 * describe a broadcast to 256 uv hubs.
	 */
	for (i = 0, bd2 = bau_desc; i < (ADP_SZ * ITEMS_PER_DESC); i++, bd2++) {
		memset(bd2, 0, sizeof(struct bau_desc));
		if (uv1) {
			uv1_hdr = &bd2->header.uv1_hdr;
			uv1_hdr->swack_flag = 1;
			/*
			 * The base_dest_nasid set in the message header
			 * is the nasid of the first uvhub in the partition.
			 * The bit map will indicate destination pnode numbers
			 * relative to that base. They may not be consecutive
			 * if nasid striding is being used.
			 */
			uv1_hdr->base_dest_nasid =
			                          UV_PNODE_TO_NASID(base_pnode);
			uv1_hdr->dest_subnodeid  = UV_LB_SUBNODEID;
			uv1_hdr->command         = UV_NET_ENDPOINT_INTD;
			uv1_hdr->int_both        = 1;
			/*
			 * all others need to be set to zero:
			 *   fairness chaining multilevel count replied_to
			 */
		} else {
			/*
			 * BIOS uses legacy mode, but uv2 and uv3 hardware always
			 * uses native mode for selective broadcasts.
			 */
			uv2_3_hdr = &bd2->header.uv2_3_hdr;
			uv2_3_hdr->swack_flag      = 1;
			uv2_3_hdr->base_dest_nasid =
			                          UV_PNODE_TO_NASID(base_pnode);
			uv2_3_hdr->dest_subnodeid  = UV_LB_SUBNODEID;
			uv2_3_hdr->command         = UV_NET_ENDPOINT_INTD;
		}
	}
	for_each_present_cpu(cpu) {
		if (pnode != uv_blade_to_pnode(uv_cpu_to_blade_id(cpu)))
			continue;
		bcp = &per_cpu(bau_control, cpu);
		bcp->descriptor_base = bau_desc;
	}
}

/*
 * initialize the destination side's receiving buffers
 * entered for each uvhub in the partition
 * - node is first node (kernel memory notion) on the uvhub
 * - pnode is the uvhub's physical identifier
 */
static void pq_init(int node, int pnode)
{
	int cpu;
	size_t plsize;
	char *cp;
	void *vp;
	unsigned long gnode, first, last, tail;
	struct bau_pq_entry *pqp;
	struct bau_control *bcp;

	plsize = (DEST_Q_SIZE + 1) * sizeof(struct bau_pq_entry);
	vp = kmalloc_node(plsize, GFP_KERNEL, node);
	pqp = (struct bau_pq_entry *)vp;
	BUG_ON(!pqp);

	cp = (char *)pqp + 31;
	pqp = (struct bau_pq_entry *)(((unsigned long)cp >> 5) << 5);

	for_each_present_cpu(cpu) {
		if (pnode != uv_cpu_to_pnode(cpu))
			continue;
		/* for every cpu on this pnode: */
		bcp = &per_cpu(bau_control, cpu);
		bcp->queue_first	= pqp;
		bcp->bau_msg_head	= pqp;
		bcp->queue_last		= pqp + (DEST_Q_SIZE - 1);
	}

	first = ops.bau_gpa_to_offset(uv_gpa(pqp));
	last = ops.bau_gpa_to_offset(uv_gpa(pqp + (DEST_Q_SIZE - 1)));

	/*
	 * Pre UV4, the gnode is required to locate the payload queue
	 * and the payload queue tail must be maintained by the kernel.
	 */
	bcp = &per_cpu(bau_control, smp_processor_id());
	if (bcp->uvhub_version <= UV_BAU_V3) {
		tail = first;
		gnode = uv_gpa_to_gnode(uv_gpa(pqp));
		first = (gnode << UV_PAYLOADQ_GNODE_SHIFT) | tail;
		write_mmr_payload_tail(pnode, tail);
	}

	ops.write_payload_first(pnode, first);
	ops.write_payload_last(pnode, last);

	/* in effect, all msg_type's are set to MSG_NOOP */
	memset(pqp, 0, sizeof(struct bau_pq_entry) * DEST_Q_SIZE);
}

/*
 * Initialization of each UV hub's structures
 */
static void __init init_uvhub(int uvhub, int vector, int base_pnode)
{
	int node;
	int pnode;
	unsigned long apicid;

	node = uvhub_to_first_node(uvhub);
	pnode = uv_blade_to_pnode(uvhub);

	activation_descriptor_init(node, pnode, base_pnode);

	pq_init(node, pnode);
	/*
	 * The below initialization can't be in firmware because the
	 * messaging IRQ will be determined by the OS.
	 */
	apicid = uvhub_to_first_apicid(uvhub) | uv_apicid_hibits;
	write_mmr_data_config(pnode, ((apicid << 32) | vector));
}

/*
 * We will set BAU_MISC_CONTROL with a timeout period.
 * But the BIOS has set UVH_AGING_PRESCALE_SEL and UVH_TRANSACTION_TIMEOUT.
 * So the destination timeout period has to be calculated from them.
 */
static int calculate_destination_timeout(void)
{
	unsigned long mmr_image;
	int mult1;
	int mult2;
	int index;
	int base;
	int ret;
	unsigned long ts_ns;

	if (is_uv1_hub()) {
		mult1 = SOFTACK_TIMEOUT_PERIOD & BAU_MISC_CONTROL_MULT_MASK;
		mmr_image = uv_read_local_mmr(UVH_AGING_PRESCALE_SEL);
		index = (mmr_image >> BAU_URGENCY_7_SHIFT) & BAU_URGENCY_7_MASK;
		mmr_image = uv_read_local_mmr(UVH_TRANSACTION_TIMEOUT);
		mult2 = (mmr_image >> BAU_TRANS_SHIFT) & BAU_TRANS_MASK;
		ts_ns = timeout_base_ns[index];
		ts_ns *= (mult1 * mult2);
		ret = ts_ns / 1000;
	} else {
		/* same destination timeout for uv2 and uv3 */
		/* 4 bits  0/1 for 10/80us base, 3 bits of multiplier */
		mmr_image = uv_read_local_mmr(UVH_LB_BAU_MISC_CONTROL);
		mmr_image = (mmr_image & UV_SA_MASK) >> UV_SA_SHFT;
		if (mmr_image & (1L << UV2_ACK_UNITS_SHFT))
			base = 80;
		else
			base = 10;
		mult1 = mmr_image & UV2_ACK_MASK;
		ret = mult1 * base;
	}
	return ret;
}

static void __init init_per_cpu_tunables(void)
{
	int cpu;
	struct bau_control *bcp;

	for_each_present_cpu(cpu) {
		bcp = &per_cpu(bau_control, cpu);
		bcp->baudisabled		= 0;
		if (nobau)
			bcp->nobau		= true;
		bcp->statp			= &per_cpu(ptcstats, cpu);
		/* time interval to catch a hardware stay-busy bug */
		bcp->timeout_interval		= usec_2_cycles(2*timeout_us);
		bcp->max_concurr		= max_concurr;
		bcp->max_concurr_const		= max_concurr;
		bcp->plugged_delay		= plugged_delay;
		bcp->plugsb4reset		= plugsb4reset;
		bcp->timeoutsb4reset		= timeoutsb4reset;
		bcp->ipi_reset_limit		= ipi_reset_limit;
		bcp->complete_threshold		= complete_threshold;
		bcp->cong_response_us		= congested_respns_us;
		bcp->cong_reps			= congested_reps;
		bcp->disabled_period		= sec_2_cycles(disabled_period);
		bcp->giveup_limit		= giveup_limit;
		spin_lock_init(&bcp->queue_lock);
		spin_lock_init(&bcp->uvhub_lock);
		spin_lock_init(&bcp->disable_lock);
	}
}

/*
 * Scan all cpus to collect blade and socket summaries.
 */
static int __init get_cpu_topology(int base_pnode,
					struct uvhub_desc *uvhub_descs,
					unsigned char *uvhub_mask)
{
	int cpu;
	int pnode;
	int uvhub;
	int socket;
	struct bau_control *bcp;
	struct uvhub_desc *bdp;
	struct socket_desc *sdp;

	for_each_present_cpu(cpu) {
		bcp = &per_cpu(bau_control, cpu);

		memset(bcp, 0, sizeof(struct bau_control));

		pnode = uv_cpu_hub_info(cpu)->pnode;
		if ((pnode - base_pnode) >= UV_DISTRIBUTION_SIZE) {
			pr_emerg(
				"cpu %d pnode %d-%d beyond %d; BAU disabled\n",
				cpu, pnode, base_pnode, UV_DISTRIBUTION_SIZE);
			return 1;
		}

		bcp->osnode = cpu_to_node(cpu);
		bcp->partition_base_pnode = base_pnode;

		uvhub = uv_cpu_hub_info(cpu)->numa_blade_id;
		*(uvhub_mask + (uvhub/8)) |= (1 << (uvhub%8));
		bdp = &uvhub_descs[uvhub];

		bdp->num_cpus++;
		bdp->uvhub = uvhub;
		bdp->pnode = pnode;

		/* kludge: 'assuming' one node per socket, and assuming that
		   disabling a socket just leaves a gap in node numbers */
		socket = bcp->osnode & 1;
		bdp->socket_mask |= (1 << socket);
		sdp = &bdp->socket[socket];
		sdp->cpu_number[sdp->num_cpus] = cpu;
		sdp->num_cpus++;
		if (sdp->num_cpus > MAX_CPUS_PER_SOCKET) {
			pr_emerg("%d cpus per socket invalid\n",
				sdp->num_cpus);
			return 1;
		}
	}
	return 0;
}

/*
 * Each socket is to get a local array of pnodes/hubs.
 */
static void make_per_cpu_thp(struct bau_control *smaster)
{
	int cpu;
	size_t hpsz = sizeof(struct hub_and_pnode) * num_possible_cpus();

	smaster->thp = kmalloc_node(hpsz, GFP_KERNEL, smaster->osnode);
	memset(smaster->thp, 0, hpsz);
	for_each_present_cpu(cpu) {
		smaster->thp[cpu].pnode = uv_cpu_hub_info(cpu)->pnode;
		smaster->thp[cpu].uvhub = uv_cpu_hub_info(cpu)->numa_blade_id;
	}
}

/*
 * Each uvhub is to get a local cpumask.
 */
static void make_per_hub_cpumask(struct bau_control *hmaster)
{
	int sz = sizeof(cpumask_t);

	hmaster->cpumask = kzalloc_node(sz, GFP_KERNEL, hmaster->osnode);
}

/*
 * Initialize all the per_cpu information for the cpu's on a given socket,
 * given what has been gathered into the socket_desc struct.
 * And reports the chosen hub and socket masters back to the caller.
 */
static int scan_sock(struct socket_desc *sdp, struct uvhub_desc *bdp,
			struct bau_control **smasterp,
			struct bau_control **hmasterp)
{
	int i, cpu, uvhub_cpu;
	struct bau_control *bcp;

	for (i = 0; i < sdp->num_cpus; i++) {
		cpu = sdp->cpu_number[i];
		bcp = &per_cpu(bau_control, cpu);
		bcp->cpu = cpu;
		if (i == 0) {
			*smasterp = bcp;
			if (!(*hmasterp))
				*hmasterp = bcp;
		}
		bcp->cpus_in_uvhub = bdp->num_cpus;
		bcp->cpus_in_socket = sdp->num_cpus;
		bcp->socket_master = *smasterp;
		bcp->uvhub = bdp->uvhub;
		if (is_uv1_hub())
			bcp->uvhub_version = UV_BAU_V1;
		else if (is_uv2_hub())
			bcp->uvhub_version = UV_BAU_V2;
		else if (is_uv3_hub())
			bcp->uvhub_version = UV_BAU_V3;
		else if (is_uv4_hub())
			bcp->uvhub_version = UV_BAU_V4;
		else {
			pr_emerg("uvhub version not 1, 2, 3, or 4\n");
			return 1;
		}
		bcp->uvhub_master = *hmasterp;
		uvhub_cpu = uv_cpu_blade_processor_id(cpu);
		bcp->uvhub_cpu = uvhub_cpu;

		/*
		 * The ERROR and BUSY status registers are located pairwise over
		 * the STATUS_0 and STATUS_1 mmrs; each an array[32] of 2 bits.
		 */
		if (uvhub_cpu < UV_CPUS_PER_AS) {
			bcp->status_mmr = UVH_LB_BAU_SB_ACTIVATION_STATUS_0;
			bcp->status_index = uvhub_cpu * UV_ACT_STATUS_SIZE;
		} else {
			bcp->status_mmr = UVH_LB_BAU_SB_ACTIVATION_STATUS_1;
			bcp->status_index = (uvhub_cpu - UV_CPUS_PER_AS)
						* UV_ACT_STATUS_SIZE;
		}

		if (bcp->uvhub_cpu >= MAX_CPUS_PER_UVHUB) {
			pr_emerg("%d cpus per uvhub invalid\n",
				bcp->uvhub_cpu);
			return 1;
		}
	}
	return 0;
}

/*
 * Summarize the blade and socket topology into the per_cpu structures.
 */
static int __init summarize_uvhub_sockets(int nuvhubs,
			struct uvhub_desc *uvhub_descs,
			unsigned char *uvhub_mask)
{
	int socket;
	int uvhub;
	unsigned short socket_mask;

	for (uvhub = 0; uvhub < nuvhubs; uvhub++) {
		struct uvhub_desc *bdp;
		struct bau_control *smaster = NULL;
		struct bau_control *hmaster = NULL;

		if (!(*(uvhub_mask + (uvhub/8)) & (1 << (uvhub%8))))
			continue;

		bdp = &uvhub_descs[uvhub];
		socket_mask = bdp->socket_mask;
		socket = 0;
		while (socket_mask) {
			struct socket_desc *sdp;
			if ((socket_mask & 1)) {
				sdp = &bdp->socket[socket];
				if (scan_sock(sdp, bdp, &smaster, &hmaster))
					return 1;
				make_per_cpu_thp(smaster);
			}
			socket++;
			socket_mask = (socket_mask >> 1);
		}
		make_per_hub_cpumask(hmaster);
	}
	return 0;
}

/*
 * initialize the bau_control structure for each cpu
 */
static int __init init_per_cpu(int nuvhubs, int base_part_pnode)
{
	unsigned char *uvhub_mask;
	void *vp;
	struct uvhub_desc *uvhub_descs;

	if (is_uv3_hub() || is_uv2_hub() || is_uv1_hub())
		timeout_us = calculate_destination_timeout();

	vp = kmalloc(nuvhubs * sizeof(struct uvhub_desc), GFP_KERNEL);
	uvhub_descs = (struct uvhub_desc *)vp;
	memset(uvhub_descs, 0, nuvhubs * sizeof(struct uvhub_desc));
	uvhub_mask = kzalloc((nuvhubs+7)/8, GFP_KERNEL);

	if (get_cpu_topology(base_part_pnode, uvhub_descs, uvhub_mask))
		goto fail;

	if (summarize_uvhub_sockets(nuvhubs, uvhub_descs, uvhub_mask))
		goto fail;

	kfree(uvhub_descs);
	kfree(uvhub_mask);
	init_per_cpu_tunables();
	return 0;

fail:
	kfree(uvhub_descs);
	kfree(uvhub_mask);
	return 1;
}

static const struct bau_operations uv1_bau_ops __initconst = {
	.bau_gpa_to_offset       = uv_gpa_to_offset,
	.read_l_sw_ack           = read_mmr_sw_ack,
	.read_g_sw_ack           = read_gmmr_sw_ack,
	.write_l_sw_ack          = write_mmr_sw_ack,
	.write_g_sw_ack          = write_gmmr_sw_ack,
	.write_payload_first     = write_mmr_payload_first,
	.write_payload_last      = write_mmr_payload_last,
	.wait_completion	 = uv1_wait_completion,
};

static const struct bau_operations uv2_3_bau_ops __initconst = {
	.bau_gpa_to_offset       = uv_gpa_to_offset,
	.read_l_sw_ack           = read_mmr_sw_ack,
	.read_g_sw_ack           = read_gmmr_sw_ack,
	.write_l_sw_ack          = write_mmr_sw_ack,
	.write_g_sw_ack          = write_gmmr_sw_ack,
	.write_payload_first     = write_mmr_payload_first,
	.write_payload_last      = write_mmr_payload_last,
	.wait_completion	 = uv2_3_wait_completion,
};

static const struct bau_operations uv4_bau_ops __initconst = {
	.bau_gpa_to_offset       = uv_gpa_to_soc_phys_ram,
	.read_l_sw_ack           = read_mmr_proc_sw_ack,
	.read_g_sw_ack           = read_gmmr_proc_sw_ack,
	.write_l_sw_ack          = write_mmr_proc_sw_ack,
	.write_g_sw_ack          = write_gmmr_proc_sw_ack,
	.write_payload_first     = write_mmr_proc_payload_first,
	.write_payload_last      = write_mmr_proc_payload_last,
	.wait_completion         = uv4_wait_completion,
};

/*
 * Initialization of BAU-related structures
 */
static int __init uv_bau_init(void)
{
	int uvhub;
	int pnode;
	int nuvhubs;
	int cur_cpu;
	int cpus;
	int vector;
	cpumask_var_t *mask;

	if (!is_uv_system())
		return 0;

	if (is_uv4_hub())
		ops = uv4_bau_ops;
	else if (is_uv3_hub())
		ops = uv2_3_bau_ops;
	else if (is_uv2_hub())
		ops = uv2_3_bau_ops;
	else if (is_uv1_hub())
		ops = uv1_bau_ops;

	nuvhubs = uv_num_possible_blades();
	if (nuvhubs < 2) {
		pr_crit("UV: BAU disabled - insufficient hub count\n");
		goto err_bau_disable;
	}

	for_each_possible_cpu(cur_cpu) {
		mask = &per_cpu(uv_flush_tlb_mask, cur_cpu);
		zalloc_cpumask_var_node(mask, GFP_KERNEL, cpu_to_node(cur_cpu));
	}

	uv_base_pnode = 0x7fffffff;
	for (uvhub = 0; uvhub < nuvhubs; uvhub++) {
		cpus = uv_blade_nr_possible_cpus(uvhub);
		if (cpus && (uv_blade_to_pnode(uvhub) < uv_base_pnode))
			uv_base_pnode = uv_blade_to_pnode(uvhub);
	}

	/* software timeouts are not supported on UV4 */
	if (is_uv3_hub() || is_uv2_hub() || is_uv1_hub())
		enable_timeouts();

	if (init_per_cpu(nuvhubs, uv_base_pnode)) {
		pr_crit("UV: BAU disabled - per CPU init failed\n");
		goto err_bau_disable;
	}

	vector = UV_BAU_MESSAGE;
	for_each_possible_blade(uvhub) {
		if (uv_blade_nr_possible_cpus(uvhub))
			init_uvhub(uvhub, vector, uv_base_pnode);
	}

	alloc_intr_gate(vector, uv_bau_message_intr1);

	for_each_possible_blade(uvhub) {
		if (uv_blade_nr_possible_cpus(uvhub)) {
			unsigned long val;
			unsigned long mmr;
			pnode = uv_blade_to_pnode(uvhub);
			/* INIT the bau */
			val = 1L << 63;
			write_gmmr_activation(pnode, val);
			mmr = 1; /* should be 1 to broadcast to both sockets */
			if (!is_uv1_hub())
				write_mmr_data_broadcast(pnode, mmr);
		}
	}

	return 0;

err_bau_disable:

	for_each_possible_cpu(cur_cpu)
		free_cpumask_var(per_cpu(uv_flush_tlb_mask, cur_cpu));

	set_bau_off();
	nobau_perm = 1;

	return -EINVAL;
}
core_initcall(uv_bau_init);
fs_initcall(uv_ptc_init);<|MERGE_RESOLUTION|>--- conflicted
+++ resolved
@@ -299,11 +299,7 @@
 		local_flush_tlb();
 		stat->d_alltlb++;
 	} else {
-<<<<<<< HEAD
-		__flush_tlb_single(msg->address);
-=======
 		__flush_tlb_one_user(msg->address);
->>>>>>> 661e50bc
 		stat->d_onetlb++;
 	}
 	stat->d_requestee++;
