--- conflicted
+++ resolved
@@ -925,6 +925,7 @@
 void dev_deactivate_many(struct list_head *head)
 {
 	struct net_device *dev;
+	bool sync_needed = false;
 
 	list_for_each_entry(dev, head, close_list) {
 		netdev_for_each_tx_queue(dev, dev_deactivate_queue,
@@ -934,29 +935,20 @@
 					     &noop_qdisc);
 
 		dev_watchdog_down(dev);
+		sync_needed |= !dev->dismantle;
 	}
 
 	/* Wait for outstanding qdisc-less dev_queue_xmit calls.
 	 * This is avoided if all devices are in dismantle phase :
 	 * Caller will call synchronize_net() for us
 	 */
-	synchronize_net();
+	if (sync_needed)
+		synchronize_net();
 
 	/* Wait for outstanding qdisc_run calls. */
-	list_for_each_entry(dev, head, close_list) {
+	list_for_each_entry(dev, head, close_list)
 		while (some_qdisc_is_busy(dev))
-<<<<<<< HEAD
 			msleep(1);
-=======
-			yield();
-		/* The new qdisc is assigned at this point so we can safely
-		 * unwind stale skb lists and qdisc statistics
-		 */
-		netdev_for_each_tx_queue(dev, dev_qdisc_reset, NULL);
-		if (dev_ingress_queue(dev))
-			dev_qdisc_reset(dev, dev_ingress_queue(dev), NULL);
-	}
->>>>>>> b36f4e9e
 }
 
 void dev_deactivate(struct net_device *dev)
