--- conflicted
+++ resolved
@@ -24,8 +24,6 @@
 
 #define UNDERVOLTAGE_BIT		BIT(0)
 
-<<<<<<< HEAD
-=======
 
 /*
  * This section defines some rate limited logging that prevent
@@ -58,7 +56,6 @@
 	printk_ratelimited_local(KERN_INFO pr_fmt(fmt), ##__VA_ARGS__)
 
 
->>>>>>> 70608893
 struct rpi_firmware {
 	struct mbox_client cl;
 	struct mbox_chan *chan; /* The property channel. */
@@ -207,10 +204,7 @@
 
 static int rpi_firmware_get_throttled(struct rpi_firmware *fw, u32 *value)
 {
-<<<<<<< HEAD
-=======
 	static int old_firmware;
->>>>>>> 70608893
 	static ktime_t old_timestamp;
 	static u32 old_value;
 	u32 new_sticky, old_sticky, new_uv, old_uv;
@@ -221,12 +215,9 @@
 	if (!fw)
 		return -EBUSY;
 
-<<<<<<< HEAD
-=======
 	if (old_firmware)
 		return -EINVAL;
 
->>>>>>> 70608893
 	/*
 	 * We can't run faster than the sticky shift (100ms) since we get
 	 * flipping in the sticky bits that are cleared.
@@ -245,10 +236,6 @@
 
 	ret = rpi_firmware_property(fw, RPI_FIRMWARE_GET_THROTTLED,
 				    value, sizeof(*value));
-<<<<<<< HEAD
-	if (ret)
-		return ret;
-=======
 
 	if (ret) {
 		/* If the mailbox call fails once, then it will continue to
@@ -260,7 +247,6 @@
 
 		return ret;
 	}
->>>>>>> 70608893
 
 	new_sticky = *value >> 16;
 	old_sticky = old_value >> 16;
@@ -275,11 +261,6 @@
 
 	if (new_uv != old_uv) {
 		if (new_uv)
-<<<<<<< HEAD
-			pr_crit("Under-voltage detected! (0x%08x)\n", *value);
-		else
-			pr_info("Voltage normalised (0x%08x)\n", *value);
-=======
 			pr_crit_ratelimited_local(
 				"Under-voltage detected! (0x%08x)\n",
 				 *value);
@@ -287,7 +268,6 @@
 			pr_info_ratelimited_local(
 				"Voltage normalised (0x%08x)\n",
 				 *value);
->>>>>>> 70608893
 	}
 
 	sysfs_notify(&fw->cl.dev->kobj, NULL, "get_throttled");
@@ -303,17 +283,10 @@
 	int ret;
 
 	ret = rpi_firmware_get_throttled(fw, &dummy);
-<<<<<<< HEAD
-	if (ret)
-		pr_debug("%s: Failed to read value (%d)", __func__, ret);
-
-	schedule_delayed_work(&fw->get_throttled_poll_work, 2 * HZ);
-=======
 
 	/* Only reschedule if we are getting valid responses */
 	if (!ret)
 		schedule_delayed_work(&fw->get_throttled_poll_work, 2 * HZ);
->>>>>>> 70608893
 }
 
 static ssize_t get_throttled_show(struct device *dev,
