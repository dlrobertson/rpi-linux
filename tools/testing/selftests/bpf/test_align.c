--- conflicted
+++ resolved
@@ -630,11 +630,7 @@
 	fd_prog = bpf_verify_program(prog_type ? : BPF_PROG_TYPE_SOCKET_FILTER,
 				     prog, prog_len, 1, "GPL", 0,
 				     bpf_vlog, sizeof(bpf_vlog), 2);
-<<<<<<< HEAD
-	if (fd_prog < 0) {
-=======
 	if (fd_prog < 0 && test->result != REJECT) {
->>>>>>> bb176f67
 		printf("Failed to load program.\n");
 		printf("%s", bpf_vlog);
 		ret = 1;
