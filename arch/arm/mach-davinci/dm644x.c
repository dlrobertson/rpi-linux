--- conflicted
+++ resolved
@@ -274,11 +274,7 @@
 	.name = "timer2",
 	.parent = &pll1_aux_clk,
 	.lpsc = DAVINCI_LPSC_TIMER2,
-<<<<<<< HEAD
-	.usecount = 1,              /* REVISIT: why can't' this be disabled? */
-=======
 	.usecount = 1,              /* REVISIT: why can't this be disabled? */
->>>>>>> d762f438
 };
 
 static struct clk_lookup dm644x_clks[] = {
